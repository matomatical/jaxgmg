import imageio
import einops
import jax.numpy as jnp
from importlib.resources import files

_SPRITESHEET_PATH = files('jaxgmg.environments').joinpath('spritesheet.png')
_SPRITESHEET = jnp.array(
    einops.rearrange(
        imageio.v2.imread(_SPRITESHEET_PATH) / 255,
        '(H h) (W w) c -> H W h w c',
        h=8,
        w=8,
    )
)


BLANK               = _SPRITESHEET[0,0]
PATH                = _SPRITESHEET[0,1]
WALL                = _SPRITESHEET[0,2]
MOUSE               = _SPRITESHEET[0,3]
CHEESE              = _SPRITESHEET[0,4]

KEY                 = _SPRITESHEET[1,0]
CHEST               = _SPRITESHEET[1,1]
MOUSE_ON_CHEST      = _SPRITESHEET[1,2]
KEY_ON_WALL         = _SPRITESHEET[1,3]

DISH                = _SPRITESHEET[1,4]
SMALL_CHEESE        = _SPRITESHEET[1,5]
CHEESE_ON_DISH      = _SPRITESHEET[1,6]

APPLE               = _SPRITESHEET[2,0]
SHIELD              = _SPRITESHEET[2,1]
MONSTER             = _SPRITESHEET[2,2]
MONSTER_ON_APPLE    = _SPRITESHEET[2,3]
MONSTER_ON_SHIELD   = _SPRITESHEET[2,4]
MOUSE_ON_MONSTER    = _SPRITESHEET[2,5]
<<<<<<< HEAD
SHIELD_ON_WALL      = _SPRITESHEET[2,6]

GRASS               = _SPRITESHEET[5,0]
TREE                = _SPRITESHEET[5,1]
LAVA                = _SPRITESHEET[5,2]
MOUSE_ON_LAVA       = _SPRITESHEET[5,3]
=======
SHIELD_ON_WALL      = _SPRITESHEET[2,6]
>>>>>>> 7376fda2
<|MERGE_RESOLUTION|>--- conflicted
+++ resolved
@@ -35,13 +35,9 @@
 MONSTER_ON_APPLE    = _SPRITESHEET[2,3]
 MONSTER_ON_SHIELD   = _SPRITESHEET[2,4]
 MOUSE_ON_MONSTER    = _SPRITESHEET[2,5]
-<<<<<<< HEAD
 SHIELD_ON_WALL      = _SPRITESHEET[2,6]
 
 GRASS               = _SPRITESHEET[5,0]
 TREE                = _SPRITESHEET[5,1]
 LAVA                = _SPRITESHEET[5,2]
-MOUSE_ON_LAVA       = _SPRITESHEET[5,3]
-=======
-SHIELD_ON_WALL      = _SPRITESHEET[2,6]
->>>>>>> 7376fda2
+MOUSE_ON_LAVA       = _SPRITESHEET[5,3]