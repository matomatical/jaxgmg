"""
Parameterised environment and level generator for Maze problem. Key
components are as follows.

Structs:

* The `Level` struct represents a particular maze layout and goal/agent
  spawn positions.
* The `EnvState` struct represents a specific dynamic state of the
  environment.
* The `LevelSolution` struct represents a solution to a given maze layout.

Classes:

* `Env` class, provides `reset`, `step`, and `render` methods in a
  gymnax-style interface (see `base` module for specifics of the interface).
* `LevelGenerator` class, provides `sample` method for randomly sampling a
  level.
* `LevelParser` class, provides a `parse` and `parse_batch` method for
  designing Level structs based on ASCII depictions.
* `LevelSolver` class, provides a `solve` method for levels and further
  methods to query the solution for the optimal value of the level and the
  value or optimal action from any state within that level.
* TODO: document also splay methods and metrics class.
"""

import enum
import functools
from typing import Any

import jax
import jax.numpy as jnp
import einops
from flax import struct

import chex
from jaxtyping import PyTree

from jaxgmg.procgen import maze_generation as mg
from jaxgmg.procgen import maze_solving
from jaxgmg.environments import base

from jaxgmg import util


@struct.dataclass
class Level(base.Level):
    """
    Represent a particular environment layout:

    * wall_map : bool[h, w]
            Maze layout (True = wall)
    * goal_pos : index[2]
            Coordinates of goal position (index into `wall_map`)
    * initial_hero_pos : index[2]
            Coordinates of initial hero position (index into `wall_map`)
    * initial_hero_dir : index
            Direction hero is facing, in WASD/counterclockwise order:
            * 0: up
            * 1: left
            * 2: down
            * 3: right
    """
    wall_map: chex.Array
    goal_pos: chex.Array
    initial_hero_pos: chex.Array
    initial_hero_dir: int


@struct.dataclass
class EnvState(base.EnvState):
    """
    Dynamic environment state within a particular level.

    * hero_pos : index[2]
            Current coordinates of the hero. Initialised to
            `level.initial_hero_pos`.
    * hero_dir : int
            Current orientation of the hero. Initialised to
            `level.initial_hero_dir`.
    * got_goal : bool
            Whether the hero has already gotten the goal.
    * got_proxy : bool
            Whether the hero has already gotten the proxy goal.
    """
    hero_pos: chex.Array
    hero_dir: int
    got_goal: bool
<<<<<<< HEAD
    got_proxy: bool = False
=======
    got_proxy: bool
>>>>>>> 777d7b59


@struct.dataclass
class Observation(base.Observation):
    """
    Observation for partially observable Maze environment.

    * image : bool[h, w, c] or float[h, w, rgb]
            The contents of the maze ahead of the agent.
    * orientation: float[4]
            One-hot encoding of the direction the hero is facing (dimensions
            correspond to up, left, down, right).
    """
    image: chex.Array
    orientation: chex.Array


class Action(enum.IntEnum):
    """
    The environment has a discrete action space of size 4 with the following
    meanings.
    """
    MOVE_FORWARD = 0
    TURN_LEFT    = 1
    STAY_STILL   = 2
    TURN_RIGHT   = 3


class Channel(enum.IntEnum):
    """
    The observations returned by the environment are an `h` by `w` by
    `channel` Boolean array, where the final dimensions 0 through 4
    indicate the following:

    * `WALL`:   True in the locations where there is a wall.
    * `HERO`:  True in the one location the hero occupies.
    * `GOAL`: True in the one location the goal occupies.
    """
    WALL    = 0
    HERO   = 1
    GOAL  = 2


@struct.dataclass
class Env(base.Env):
    """
    Maze environment.

    In this environment the agent controls a hero navigating a grid-based
    maze. The hero must must navigate the maze to the goal, normally
    located near the top left corner.

    There are four available actions which deterministically move the hero
    one grid square up, right, down, or left respectively.
    * If the hero would hit a wall it remains in place.
    * If the hero hits the goal, the agent gains reward and the episode
      ends.

    Observations come in one of two formats:

    * Boolean: a H by W by C bool array where each channel represents the
      presence of one type of thing (walls, hero, goal).
    * Pixels: an 8H by 8W by 3 array of RGB float values where each 8 by 8
      tile corresponds to one grid square.
    """
    obs_height: int = 7
    obs_width: int = 7 # TODO: needs to be odd
    terminate_after_goal: bool = True


    @property
    def num_actions(self) -> int:
        return len(Action)
    

    def obs_type(self, level: Level) -> PyTree[jax.ShapeDtypeStruct]:
        # TODO: this will not work for RGB observations...
        C = len(Channel)
        return Observation(
            image=jax.ShapeDtypeStruct(
                shape=(self.obs_height, self.obs_width, C),
                dtype=bool,
            ),
            orientation=jax.ShapeDtypeStruct(
                shape=(4,),
                dtype=float,
            ),
        )


    def _reset(
        self,
        level: Level,
    ) -> EnvState:
        return EnvState(
            hero_pos=level.initial_hero_pos,
            hero_dir=level.initial_hero_dir,
            got_goal=False,
            got_proxy=False,
            level=level,
            steps=0,
            done=False,
        )
        

    def _step(
        self,
        rng: chex.PRNGKey,
        state: EnvState,
        action: int,
    ) -> tuple[
        EnvState,
        float,
        bool,
        dict,
    ]:

        # note: turn left/turn right/step actions are mutually exclusive so
        # we can implement them independently

        # turn actions
        turn_left = (action == Action.TURN_LEFT)
        turn_right = (action == Action.TURN_RIGHT)
        new_dir = (state.hero_dir + turn_left - turn_right) % 4
        # move forward action
        move_forward = (action == Action.MOVE_FORWARD)
        steps = jnp.array((
            (-1,  0),   # up
            ( 0, -1),   # left
            (+1,  0),   # down
            ( 0, +1),   # right
        ))
        ahead_pos = state.hero_pos + move_forward * steps[state.hero_dir]
        # collision detection
        hit_wall = state.level.wall_map[ahead_pos[0], ahead_pos[1]]
        new_pos = jax.lax.select(hit_wall, state.hero_pos, ahead_pos)
        # note: these are no-ops if action is STAY_STILL
        # update state
        state = state.replace(
            hero_pos=new_pos,
            hero_dir=new_dir,
        )

        # check if hero got to goal
        got_goal = (state.hero_pos == state.level.goal_pos).all()
        got_goal_first_time = got_goal & ~state.got_goal
        state = state.replace(got_goal=state.got_goal | got_goal)

        #check if hero got to proxy goal
        proxy_pos = jnp.array([1, 1])
        got_proxy_corner = (state.hero_pos == proxy_pos).all()
        got_proxy_first_time = got_proxy_corner & ~state.got_proxy
        state = state.replace(got_proxy=state.got_proxy | got_proxy_corner)

        
        proxy_pos = jnp.array([1, 1])
        got_proxy_corner = (state.hero_pos == proxy_pos).all()
        got_proxy_first_time = got_proxy_corner & ~state.got_proxy
        state = state.replace(got_proxy=state.got_proxy | got_proxy_corner)

        
        # rewards
        reward = got_goal_first_time.astype(float)
        proxy_reward = got_proxy_first_time.astype(float)
        
        # end of episode
        if self.terminate_after_goal:
            done = state.got_goal
        else:
            done = state.got_goal & state.got_proxy

        return (
            state,
            reward,
            done,
            {
                'proxy_rewards': {
                    'proxy_corner': proxy_reward,
                },
            },
        )


    
    @functools.partial(jax.jit, static_argnames=('self',))
    def _render_state_bool(self, state: EnvState) -> chex.Array:
        """
        Render a boolean grid image of the current state.
        """
        H, W = state.level.wall_map.shape
        C = len(Channel)
        image = jnp.zeros((H, W, C), dtype=bool)

        # render walls
        image = image.at[:, :, Channel.WALL].set(state.level.wall_map)

        # render hero
        image = image.at[
            state.hero_pos[0],
            state.hero_pos[1],
            Channel.HERO,
        ].set(True)
        
        # render goal
        image = image.at[
            state.level.goal_pos[0],
            state.level.goal_pos[1],
            Channel.GOAL,
        ].set(~state.got_goal)

        return image

    
    @functools.partial(jax.jit, static_argnames=('self',))
    def _render_state_rgb(
        self,
        state: EnvState,
        spritesheet: dict[str, chex.Array],
    ) -> chex.Array: # float[h, w, 3]
        """
        Render an RGB image of the current state based on a grid of tiles
        from the given spritesheet.

        Note: it's dimmed outside of visible region.
        """
        # get the boolean grid representation of the state
        image_bool = self._render_state_bool(state)
        H, W, _C = image_bool.shape

        # find out, for each position, which object to render
        # (for each position pick the first true index top-down this list)
        sprite_priority_vector_grid = jnp.stack([
            # one object
            image_bool[:, :, Channel.WALL],
            image_bool[:, :, Channel.HERO],
            image_bool[:, :, Channel.GOAL],
            # no objects, 'default' (always true)
            jnp.ones((H, W), dtype=bool),
        ])
        chosen_sprites = jnp.argmax(sprite_priority_vector_grid, axis=0)

        # put the corresponding sprite into each square
        spritemap = jnp.stack([
            # one object
            spritesheet['WALL'],
            spritesheet['MOUSE'],
            spritesheet['GOAL'],
            # no objects
            spritesheet['PATH'],
        ])[chosen_sprites] # -> h w th tw rgb

        # identify currently-visible region
        i = state.hero_pos[0]
        j = state.hero_pos[1]
        h = self.obs_height
        w = self.obs_width
        M = max(h, w, 2) - 2 # maximum padding required
        mask = jnp.zeros((M+H+M, M+W+M), dtype=bool)
        fov = jnp.ones((h, w), dtype=bool)
        mask = jax.lax.select_n(
            state.hero_dir,
            jax.lax.dynamic_update_slice(mask, fov,   (M+i+1-h,  M+j-w//2)),
            jax.lax.dynamic_update_slice(mask, fov.T, (M+i-w//2, M+j+1-h )),
            jax.lax.dynamic_update_slice(mask, fov,   (M+i,      M+j-w//2)),
            jax.lax.dynamic_update_slice(mask, fov.T, (M+i-w//2, M+j     )),
        )
        mask = mask[M:M+H, M:M+W]

        # use it to visibly highlight sprites in that region vs. outside
        spritemap = jnp.where(
            mask.reshape(H, W, 1, 1, 1),
            0.2 + 0.8 * spritemap,
            spritemap,
        )
        
        # rearrange into required form
        image_rgb = einops.rearrange(
            spritemap,
            'h w th tw rgb -> (h th) (w tw) rgb',
        )
        return image_rgb


    @functools.partial(jax.jit, static_argnames=('self',))
    def _render_obs_bool(self, state: EnvState) -> chex.Array:
        """
        Return an observation with a boolean grid image.
        """
        # render the full image
        image = self._render_state_bool(state)
        
        # pad to allow slicing
        h = self.obs_height
        w = self.obs_width
        M = max(h, w, 2) - 2 # maximum padding required
        image = jnp.pad(
            array=image,
            pad_width=((M, M), (M, M), (0, 0)),
            mode='edge',
        )

        # construct an oriented slice of the state in front of the hero
        i = state.hero_pos[0]
        j = state.hero_pos[1]
        C = len(Channel)
        # four possible slices
        case_facing_up = jnp.rot90(
            jax.lax.dynamic_slice(image, (M+i+1-h, M+j-w//2, 0), (h, w, C)),
            k=0,
        )
        case_facing_left = jnp.rot90(
            jax.lax.dynamic_slice(image, (M+i-w//2, M+j+1-h, 0), (w, h, C)),
            k=3,
        )
        case_facing_down = jnp.rot90(
            jax.lax.dynamic_slice(image, (M+i, M+j-w//2, 0), (h, w, C)),
            k=2,
        )
        case_facing_right = jnp.rot90(
            jax.lax.dynamic_slice(image, (M+i-w//2, M+j, 0), (w, h, C)),
            k=1,
        )
        # chosen slice
        image = jax.lax.select_n(
            state.hero_dir,
            case_facing_up,
            case_facing_left,
            case_facing_down,
            case_facing_right,
        )
        # encode orientation
        orientation = jnp.eye(4)[state.hero_dir]
        return Observation(
            image=image,
            orientation=orientation,
        )
    

    @functools.partial(jax.jit, static_argnames=('self',))
    def _render_obs_rgb(
        self,
        state: EnvState,
        spritesheet: dict[str, chex.Array],
    ) -> Observation:
        # get the boolean grid version of the observation
        obs_bool = self._render_obs_bool(state)
        image_bool = obs_bool.image
        H, W, _C = image_bool.shape

        # find out, for each position, which object to render
        # (for each position pick the first true index top-down this list)
        sprite_priority_vector_grid = jnp.stack([
            # one object
            image_bool[:, :, Channel.WALL],
            image_bool[:, :, Channel.HERO],
            image_bool[:, :, Channel.GOAL],
            # no objects, 'default' (always true)
            jnp.ones((H, W), dtype=bool),
        ])
        chosen_sprites = jnp.argmax(sprite_priority_vector_grid, axis=0)

        # put the corresponding sprite into each square
        spritemap = jnp.stack([
            # one object
            spritesheet['WALL'],
            spritesheet['MOUSE'],
            spritesheet['GOAL'],
            # no objects
            spritesheet['PATH'],
        ])[chosen_sprites] # -> h w th tw rgb

        # rearrange into required form
        image_rgb = einops.rearrange(
            spritemap,
            'h w th tw rgb -> (h th) (w tw) rgb',
        )
        return Observation(
            image=image_rgb,
            orientation=obs_bool.orientation,
        )


# # # 
# Level generation


@struct.dataclass
class LevelGenerator(base.LevelGenerator):
    """
    Level generator for Maze environment. Given some maze configuration
    parameters and goal location parameter, provides a `sample` method that
    generates a random level.

    * height : int,(>= 3, odd)
            The number of rows in the grid representing the maze
            (including top and bottom boundary rows)
    * width : int (>= 3, odd)
            The number of columns in the grid representing the maze
            (including left and right boundary rows)
    * maze_generator : maze_generation.MazeGenerator
            Provides the maze generation method to use (see module
            `maze_generation` for details).
            The default is a tree maze generator using Kruskal's algorithm.
    """
    height: int = 13
    width: int = 13
    maze_generator : mg.MazeGenerator = mg.TreeMazeGenerator()
    corner_size: int = 1
    

    @functools.partial(jax.jit, static_argnames=('self',))
    def sample(self, rng: chex.PRNGKey) -> Level:
        """
        Randomly generate a `Level` specification given the parameters
        provided in the constructor of this generator object.
        """
        # construct a random maze
        rng_walls, rng = jax.random.split(rng)
        wall_map = self.maze_generator.generate(
            key=rng_walls,
            height=self.height,
            width=self.width,
        )

        no_wall_map = ~wall_map
        no_wall_mask = no_wall_map.flatten()
        # sample spawn positions by sampling from a list of coordinate pairs
        coords = einops.rearrange(
            jnp.indices((self.height, self.width)),
            'c h w -> (h w) c',
        )
        corner_mask = (
            # first `corner_size` rows not including border
              (coords[:, 0] >= 1)
            & (coords[:, 0] <= self.corner_size)
            # first `corner_size` cols not including border
            & (coords[:, 1] >= 1)
            & (coords[:, 1] <= self.corner_size)
        ).flatten()

        cheese_mask = corner_mask & no_wall_mask
        cheese_mask = cheese_mask | (~(cheese_mask.any()) & corner_mask)
        rng_spawn_cheese, rng = jax.random.split(rng)
        goal_pos = jax.random.choice(
            key=rng_spawn_cheese,
            a=coords,
            axis=0,
            p=cheese_mask,
        )
        # ... in case there *was* a wall there , remove it
        wall_map = wall_map.at[goal_pos[0], goal_pos[1]].set(False)
        no_wall_map = ~wall_map
        no_wall_mask = no_wall_map.flatten()
        

        # spawn hero in some random remaining valid position
        no_goal = jnp.ones_like(wall_map).at[
            goal_pos[0],
            goal_pos[1],
        ].set(False).flatten()
        rng_spawn_hero_pos, rng = jax.random.split(rng)
        initial_hero_pos = jax.random.choice(
            key=rng_spawn_hero_pos,
            a=coords,
            axis=0,
            p=no_wall_mask & no_goal,
        )

        # spawn hero with some random orientation
        rng_spawn_hero_dir, rng = jax.random.split(rng)
        initial_hero_dir = jax.random.choice(
            key=rng_spawn_hero_dir,
            a=4,
        )

        return Level(
            wall_map=wall_map,
            goal_pos=goal_pos,
            initial_hero_pos=initial_hero_pos,
            initial_hero_dir=initial_hero_dir,
        )


@struct.dataclass
class MemoryTestLevelGenerator(base.LevelGenerator):
    """
    Probe level generator for Maze environment.
    """


    @functools.partial(jax.jit, static_argnames=('self',))
    def sample(self, rng: chex.PRNGKey) -> Level:
        # fixed wall map
        wall_map = jnp.array(
            [
                [ 1, 1, 1, 1, 1, 1, 1,],
                [ 1, 0, 0, 0, 0, 0, 1,],
                [ 1, 0, 1, 0, 1, 0, 1,],
                [ 1, 0, 1, 0, 1, 0, 1,],
                [ 1, 0, 1, 1, 1, 0, 1,],
                [ 1, 1, 1, 1, 1, 1, 1,],
            ],
            dtype=bool,
        )

        # random goal spawn position
        goal_pos = jax.random.choice(
            key=rng,
            a=jnp.array([[4, 1], [4, 5]]),
            axis=0,
        )

        # fixed hero spawn position and orientation
        initial_hero_pos = jnp.array([3, 3])
        initial_hero_dir = 1

        return Level(
            wall_map=wall_map,
            goal_pos=goal_pos,
            initial_hero_pos=initial_hero_pos,
            initial_hero_dir=initial_hero_dir,
        )

@struct.dataclass
class LevelSolution(base.LevelSolution):
    level: Level
    directional_distance_to_cheese: chex.Array

@struct.dataclass
class LevelSolutionProxies(base.LevelSolutionProxies):
    level: Level
    #you have a dictionary of proxies, and have an entry for each proxy. so create a dict of proxies, where each entry has a name for a proxy and a corresponding chex.array
    directional_distance_to_proxies: dict[str, chex.Array]

@struct.dataclass
class LevelSolver(base.LevelSolver):


    @functools.partial(jax.jit, static_argnames=('self',))
    def solve(self, level: Level) -> LevelSolution:
        """
        Compute the distance from each possible mouse position to the cheese
        position a given level. From this information one can easy compute
        the optimal action or value from any state of this level.

        Parameters:

        * level : Level
                The level to compute the optimal value for.

        Returns:

        * soln : LevelSolution
                The necessary precomputed (directional) distances for later
                computing optimal values and actions from states.

        TODO:

        * Solving the mazes currently uses all pairs shortest paths
          algorithm, which is not efficient enough to work for very large
          mazes. If we wanted to solve very large mazes, we could by changing
          to a single source shortest path algorithm.
        """
        # compute distance between mouse and cheese
        dir_dist = maze_solving.maze_directional_distances(level.wall_map)
        dir_dist_to_cheese = dir_dist[
            :,
            :,
            level.goal_pos[0],
            level.goal_pos[1],
            :,
        ]

        return LevelSolution(
            level=level,
            directional_distance_to_cheese=dir_dist_to_cheese,
        )

    @functools.partial(jax.jit, static_argnames=('self',)) #proxies is a list with a name of strings for various proxies
    def solve_proxy(self, level: Level) -> LevelSolutionProxies:
        """
        Compute the distance from each possible mouse position to the cheese
        position a given level. From this information one can easy compute
        the optimal action or value from any state of this level.

        Parameters:

        * level : Level
                The level to compute the optimal value for.

        Returns:

        * soln : LevelSolution
                The necessary precomputed (directional) distances for later
                computing optimal values and actions from states.

        TODO:

        * Solving the mazes currently uses all pairs shortest paths
          algorithm, which is not efficient enough to work for very large
          mazes. If we wanted to solve very large mazes, we could by changing
          to a single source shortest path algorithm.
        """
        proxies = ['proxy_corner'] #where you define your proxies...
        # compute distance between mouse and cheese
        dir_dist = maze_solving.maze_directional_distances(level.wall_map)
        # calculate the distance for each proxy
        proxy_directions = {}
        # first, get the name of each proxy
        for proxy_name in proxies:
            if proxy_name == 'proxy_corner':
                dir_dist_to_corner = dir_dist[
                    :,
                    :,
                    1,
                    1,
                    :,
                ]
                proxy_directions[proxy_name] = dir_dist_to_corner
            else:
                raise ValueError(f"Proxy {proxy_name} not recognized") #corner is the only proxy in this environment
        return LevelSolutionProxies(
            level=level,
            directional_distance_to_proxies=proxy_directions,
        )
    
    @functools.partial(jax.jit, static_argnames=('self',))
    def state_value(self, soln: LevelSolution, state: EnvState) -> float:
        """
        Optimal return value from a given state.

        Parameters:

        * soln : LevelSolution
                The output of `solve` method for this level.
        * state : EnvState
                The state to compute the value for.

        Return:

        * value : float
                The optimal value of this state.
        """
        # steps to get to the cheese: look up in distance cache
        optimal_dist = soln.directional_distance_to_cheese[
            state.hero_pos[0],
            state.hero_pos[1],
            4, # stay here
        ]

        # reward when we get to the cheese is 1 iff the cheese is still there
        reward = (1.0 - state.got_goal)
        # maybe we apply a time penalty
        time_of_reward = state.steps + optimal_dist
        penalty = (1.0 - 0.9 * time_of_reward / self.env.max_steps_in_episode)
        penalized_reward = jnp.where(
            self.env.penalize_time,
            penalty * reward,
            reward,
        )
        # mask out rewards beyond the end of the episode
        episode_still_valid = time_of_reward < self.env.max_steps_in_episode
        valid_reward = penalized_reward * episode_still_valid

        # discount the reward
        discounted_reward = (self.discount_rate**optimal_dist) * valid_reward

        return discounted_reward


    @functools.partial(jax.jit, static_argnames=('self',))
    def state_value_proxies(self,soln: LevelSolutionProxies, state: EnvState) -> dict[str, float]:
        """
        Optimal return value from a given state.

        Parameters:

        * soln : LevelSolutionProxies
                The output of `solve` method for this level for the proxies.
        * state : EnvState
                The state to compute the value for.
        
        Return:

        * dict of rewards for each proxy: dict[str, float]
                The optimal value of this state for each proxy.
        """

        proxy_rewards = {}
        for proxy_name, proxy_directions in soln.directional_distance_to_proxies.items():
            if proxy_name == 'proxy_corner':
                optimal_dist = proxy_directions[
                    state.hero_pos[0],
                    state.hero_pos[1],
                    4, # stay here
                ]
                # reward when we get to the corner is 1 iff the corner is still there
                reward = (1.0 - state.got_corner)
                # maybe we apply a time penalty
                time_of_reward = state.steps + optimal_dist
                penalty = (1.0 - 0.9 * time_of_reward / self.env.max_steps_in_episode)
                penalized_reward = jnp.where(
                    self.env.penalize_time,
                    penalty * reward,
                    reward,
                )
                # mask out rewards beyond the end of the episode
                episode_still_valid = time_of_reward < self.env.max_steps_in_episode
                valid_reward = penalized_reward * episode_still_valid

                # discount the reward
                discounted_reward = (self.discount_rate**optimal_dist) * valid_reward
                proxy_rewards[proxy_name] = discounted_reward
            else:
                raise ValueError(f"Proxy {proxy_name} not recognized") #corner is the only proxy in this environment, did not implement any other
        
        return proxy_rewards
    
    @functools.partial(jax.jit, static_argnames=('self',))
    def state_action_values(
        self,
        soln: LevelSolution,
        state: EnvState,
    ) -> chex.Array: # float[4]
        """
        Optimal return value from a given state.

        Parameters:

        * soln : LevelSolution
                The output of `solve` method for this level.
        * state : EnvState
                The state to compute the value for.
            
        Notes:

        * With a steep discount rate or long episodes, this algorithm might
          run into minor numerical issues where small contributions to the
          return from late into the episode are lost.
        """
        # steps to get to the cheese for adjacent squares: look up in cache
        dir_dists = soln.directional_distance_to_cheese[
            state.hero_pos[0],
            state.hero_pos[1],
        ] # -> float[5] (up left down right stay)
        # steps after taking each action, taking collisions into account:
        # replace inf values with stay-still values
        action_dists = jnp.where(
            jnp.isinf(dir_dists[:4]),
            dir_dists[4],
            dir_dists[:4],
        )

        # reward when we get to the cheese is 1 iff the cheese is still there
        reward = (1.0 - state.got_goal)
        # maybe we apply a time penalty
        times_of_reward = state.steps + action_dists
        penalties = (
            1.0 - 0.9 * times_of_reward / self.env.max_steps_in_episode
        )
        penalized_rewards = jnp.where(
            self.env.penalize_time,
            penalties * reward,
            reward,
        )
        # mask out rewards beyond the end of the episode
        episode_still_valids = times_of_reward < self.env.max_steps_in_episode
        valid_rewards = penalized_rewards * episode_still_valids

        # discount the reward
        discounted_rewards = (
            (self.discount_rate ** action_dists) * valid_rewards
        )

        return discounted_rewards


    @functools.partial(jax.jit, static_argnames=('self',))
    def state_action(self, soln: LevelSolution, state: EnvState) -> int:
        """
        Optimal action from a given state.

        Parameters:

        * soln : LevelSolution
                The output of `solve` method for this level.
        * state : EnvState
                The state to compute the optimal action for.
            
        Return:

        * action : int                      # TODO: use the Action enum?
                An optimal action from the given state.
                
        Notes:

        * If there are multiple equally optimal actions, this method will
          return the first according to the order up (0), left (1), down (2),
          or right (3).
        * As a special case of this, if the cheese is unreachable, the
          returned action will be up (0).
        * If the cheese is on the current square, the returned action is
          arbitrary, and in fact it might even be suboptimal, since if there
          is a wall the optimal action is to move into that wall.
        * If the cheese has already been gotten then there is no more reward
          available, but this method will still direct the mouse towards the
          cheese position.
        * If the cheese is too far away to reach by the end of the episode,
          this method will still direct the mouse towards the cheese.

        TODO: 

        * Make all environments have a 'stay action' will simplify these
          solutions a fair bit. The mouse could stay when on the cheese, or
          when the cheese is unreachable, or when the cheese is already
          gotten.
        """
        action = jnp.argmin(soln.directional_distance_to_cheese[
            state.goal_pos[0],
            state.goal_pos[1],
            :4,
        ])
        return action




# # # 
# Level mutation


@struct.dataclass
class ToggleWallLevelMutator(base.LevelMutator):


    @functools.partial(jax.jit, static_argnames=["self"])
    def mutate_level(self, rng: chex.PRNGKey, level: Level) -> Level:
        h, w = level.wall_map.shape
        # TODO: assuming (h-2)*(w-2) > 2 or something
        
        # which walls are available to toggle?
        valid_map = jnp.ones((h, w), dtype=bool)
        # exclude border
        valid_map = valid_map.at[(0, h-1), :].set(False)
        valid_map = valid_map.at[:, (0, w-1)].set(False)
        # exclude current hero and goal spawn positions
        valid_map = valid_map.at[
            (level.goal_pos[0], level.initial_hero_pos[0]),
            (level.goal_pos[1], level.initial_hero_pos[1]),
        ].set(False)
        valid_mask = valid_map.flatten()

        # pick a random valid position
        coords = einops.rearrange(jnp.indices((h, w)), 'c h w -> (h w) c')
        toggle_pos = jax.random.choice(
            key=rng,
            a=coords,
            axis=0,
            p=valid_mask,
        )

        # toggle the wall there
        hit_wall = level.wall_map[toggle_pos[0], toggle_pos[1]]
        new_wall_map = level.wall_map.at[
            toggle_pos[0],
            toggle_pos[1],
        ].set(~hit_wall)

        return level.replace(wall_map=new_wall_map)


@struct.dataclass
class StepHeroLevelMutator(base.LevelMutator):


    @functools.partial(jax.jit, static_argnames=["self"])
    def mutate_level(self, rng: chex.PRNGKey, level: Level) -> Level:
        h, w = level.wall_map.shape
        assert h > 3 and w > 3, "level too small"

        # move the hero in a random direction (within bounds)
        steps = jnp.array((
            (-1,  0),   # up
            ( 0, -1),   # left
            (+1,  0),   # down
            ( 0, +1),   # right
        ))
        valid_mask = jnp.array((
            level.initial_hero_pos[0] >= 2,
            level.initial_hero_pos[1] >= 2,
            level.initial_hero_pos[0] <= h-3,
            level.initial_hero_pos[1] <= w-3,
        ))
        chosen_step = jax.random.choice(
            key=rng,
            a=steps,
            p=valid_mask,
        )
        new_initial_hero_pos = level.initial_hero_pos + chosen_step

        # carve through walls
        new_wall_map = level.wall_map.at[
            new_initial_hero_pos[0],
            new_initial_hero_pos[1],
        ].set(False)

        # upon collision with goal, transpose hero with goal
        hit_goal = (new_initial_hero_pos == level.goal_pos).all()
        new_goal_pos = jax.lax.select(
            hit_goal,
            level.initial_hero_pos,
            level.goal_pos,
        )

        return level.replace(
            wall_map=new_wall_map,
            initial_hero_pos=new_initial_hero_pos,
            goal_pos=new_goal_pos,
        )


@struct.dataclass
class TurnHeroLevelMutator(base.LevelMutator):


    @functools.partial(jax.jit, static_argnames=["self"])
    def mutate_level(self, rng: chex.PRNGKey, level: Level) -> Level:
        # turn the hero to face a random direction (not the current direction)
        valid_mask = jnp.ones(4, dtype=int).at[level.initial_hero_dir].set(0)
        new_initial_hero_dir = jax.random.choice(
            key=rng,
            a=4,
            p=valid_mask,
        )
        return level.replace(initial_hero_dir=new_initial_hero_dir)


@struct.dataclass
class ScatterHeroLevelMutator(base.LevelMutator):


    @functools.partial(jax.jit, static_argnames=["self"])
    def mutate_level(self, rng: chex.PRNGKey, level: Level) -> Level:
        h, w = level.wall_map.shape

        # teleport the hero to a random location within bounds
        rng_row, rng_col = jax.random.split(rng)
        new_hero_row = jax.random.choice(
            key=rng_row,
            a=jnp.arange(1, h-1),
        )
        new_hero_col = jax.random.choice(
            key=rng_col,
            a=jnp.arange(1, w-1),
        )
        new_initial_hero_pos = jnp.array((
            new_hero_row,
            new_hero_col,
        ))

        # carve through walls
        new_wall_map = level.wall_map.at[
            new_initial_hero_pos[0],
            new_initial_hero_pos[1],
        ].set(False)

        # upon collision with goal, transpose hero with goal
        hit_goal = (new_initial_hero_pos == level.goal_pos).all()
        new_goal_pos = jax.lax.select(
            hit_goal,
            level.initial_hero_pos,
            level.goal_pos,
        )

        return level.replace(
            wall_map=new_wall_map,
            initial_hero_pos=new_initial_hero_pos,
            goal_pos=new_goal_pos,
        )


@struct.dataclass
class StepGoalLevelMutator(base.LevelMutator):


    @functools.partial(jax.jit, static_argnames=["self"])
    def mutate_level(self, rng: chex.PRNGKey, level: Level) -> Level:
        h, w = level.wall_map.shape
        assert h > 3 and w > 3, "level too small"

        # move the goal in a random direction (within bounds)
        steps = jnp.array((
            (-1,  0),   # up
            ( 0, -1),   # left
            (+1,  0),   # down
            ( 0, +1),   # right
        ))
        valid_mask = jnp.array((
            level.goal_pos[0] >= 2,
            level.goal_pos[1] >= 2,
            level.goal_pos[0] <= h-3,
            level.goal_pos[1] <= w-3,
        ))
        chosen_step = jax.random.choice(
            key=rng,
            a=steps,
            p=valid_mask,
        )
        new_goal_pos = level.goal_pos + chosen_step

        # carve through walls
        new_wall_map = level.wall_map.at[
            new_goal_pos[0],
            new_goal_pos[1],
        ].set(False)

        # upon collision with hero, transpose goal with hero
        hit_hero = (new_goal_pos == level.initial_hero_pos).all()
        new_initial_hero_pos = jax.lax.select(
            hit_hero,
            level.goal_pos,
            level.initial_hero_pos,
        )

        return level.replace(
            wall_map=new_wall_map,
            initial_hero_pos=new_initial_hero_pos,
            goal_pos=new_goal_pos,
        )


@struct.dataclass
class ScatterGoalLevelMutator(base.LevelMutator):


    @functools.partial(jax.jit, static_argnames=["self"])
    def mutate_level(self, rng: chex.PRNGKey, level: Level) -> Level:
        h, w = level.wall_map.shape

        # teleport the goal to a random location within bounds
        rng_row, rng_col = jax.random.split(rng)
        new_goal_row = jax.random.choice(
            key=rng_row,
            a=jnp.arange(1, h-1),
        )
        new_goal_col = jax.random.choice(
            key=rng_col,
            a=jnp.arange(1, w-1),
        )
        new_goal_pos = jnp.array((
            new_goal_row,
            new_goal_col,
        ))

        # carve through walls
        new_wall_map = level.wall_map.at[
            new_goal_pos[0],
            new_goal_pos[1],
        ].set(False)

        # upon collision with hero, transpose goal with hero
        hit_hero = (new_goal_pos == level.initial_hero_pos).all()
        new_initial_hero_pos = jax.lax.select(
            hit_hero,
            level.goal_pos,
            level.initial_hero_pos,
        )

        return level.replace(
            wall_map=new_wall_map,
            initial_hero_pos=new_initial_hero_pos,
            goal_pos=new_goal_pos,
        )

@struct.dataclass
class CornerGoalLevelMutator(base.LevelMutator):
    corner_size: int = 1

    @functools.partial(jax.jit, static_argnames=["self"])
    def mutate_level(self, rng: chex.PRNGKey, level: Level) -> Level:
        h, w = level.wall_map.shape
        row_max = min(h - 2, self.corner_size)
        col_max = min(w - 2, self.corner_size)

        # teleport the cheese to a random location within the corner region
        rng_row, rng_col = jax.random.split(rng)
        new_goal_row = jax.random.choice(
            key=rng_row,
            a=jnp.arange(1, row_max+1), # 1 to row_max inclusive
        )
        new_goal_col = jax.random.choice(
            key=rng_col,
            a=jnp.arange(1, col_max+1), # 1 to col_max inclusive
        )
        new_goal_pos = jnp.array((
            new_goal_row,
            new_goal_col,
        ))

        # teleport the goal to a random location within bound

        # carve through walls
        new_wall_map = level.wall_map.at[
            new_goal_pos[0],
            new_goal_pos[1],
        ].set(False)

        # upon collision with hero, transpose goal with hero
        hit_hero = (new_goal_pos == level.initial_hero_pos).all()
        new_initial_hero_pos = jax.lax.select(
            hit_hero,
            level.goal_pos,
            level.initial_hero_pos,
        )

        return level.replace(
            wall_map=new_wall_map,
            initial_hero_pos=new_initial_hero_pos,
            goal_pos=new_goal_pos,
        )



# # # 
# Level parsing


@struct.dataclass
class LevelParser(base.LevelParser):
    """
    Level parser for Maze environment. Given some parameters determining
    level shape, provides a `parse` method that converts an ASCII depiction
    of a level into a Level struct. Also provides a `parse_batch` method that
    parses a list of level strings into a single vectorised Level PyTree.

    * height (int, >= 3, odd):
            The number of rows in the grid representing the maze
            (including top and bottom boundary rows)
    * width (int, >= 3, odd):
            The number of columns in the grid representing the maze
            (including left and right boundary rows)
    * char_map : optional, dict{str: int}
            The keys in this dictionary are the symbols the parser will look
            to define the location of the walls and each of the items. The
            default map is as follows:
            * The character '#' maps to `Channel.WALL`.
            * The characters '^', '<', 'v', and '>' map to `Channel.HERO`
              (in initial orientations up, left, down, right respectively).
            * The character '*' maps to `Channel.GOAL`.
            * The character '.' maps to `len(Channel)`, i.e. none of the
              above, representing the absence of an item.
    """
    height: int
    width: int
    char_map = {
        '#': Channel.WALL,
        '^': Channel.HERO,
        '<': Channel.HERO,
        'v': Channel.HERO,
        '>': Channel.HERO,
        '*': Channel.GOAL,
        '.': len(Channel), # PATH
    }


    def parse(self, level_str):
        """
        Convert an ASCII string depiction of a level into a Level struct.
        For example:

        >>> p = LevelParser(height=5, width=5)
        >>> p.parse('''
        ... # # # # #
        ... # . . . #
        ... # < # . #
        ... # . . * #
        ... # # # # #
        ... ''')
        Level(
            wall_map=Array([
                [1,1,1,1,1],
                [1,0,0,0,1],
                [1,0,1,0,1],
                [1,0,0,0,1],
                [1,1,1,1,1],
            ], dtype=bool),
            goal_pos=Array([3, 3], dtype=int32),
            initial_hero_pos=Array([2, 1], dtype=int32),
            initial_hero_dir=1,
        )
        """
        # parse into grid of IntEnum elements
        level_grid = [
            [self.char_map[e] for e in line.split()]
            for line in level_str.strip().splitlines()
        ]
        assert len(level_grid) == self.height, "wrong height"
        assert all([len(r) == self.width for r in level_grid]), "wrong width"
        level_map = jnp.asarray(level_grid)
        
        # extract wall map
        wall_map = (level_map == Channel.WALL)
        assert wall_map[0,:].all(), "top border incomplete"
        assert wall_map[:,0].all(), "left border incomplete"
        assert wall_map[-1,:].all(), "bottom border incomplete"
        assert wall_map[:,-1].all(), "right border incomplete"
        
        # extract goal position
        goal_map = (level_map == Channel.GOAL)
        assert goal_map.sum() == 1, "there must be exactly one goal"
        goal_pos = jnp.concatenate(
            jnp.where(goal_map, size=1)
        )

        # extract hero spawn position
        hero_spawn_map = (level_map == Channel.HERO)
        assert hero_spawn_map.sum() == 1, "there must be exactly one hero"
        initial_hero_pos = jnp.concatenate(
            jnp.where(hero_spawn_map, size=1)
        )

        # extract hero direction
        if '^' in level_str:
            initial_hero_dir = 0
        elif '<' in level_str:
            initial_hero_dir = 1
        elif 'v' in level_str:
            initial_hero_dir = 2
        else: # '>' in level_str:
            initial_hero_dir = 3

        return Level(
            wall_map=wall_map,
            goal_pos=goal_pos,
            initial_hero_pos=initial_hero_pos,
            initial_hero_dir=initial_hero_dir,
        )


# # # 
# Level complexity metrics


@struct.dataclass
class LevelMetrics(base.LevelMetrics):


    @functools.partial(jax.jit, static_argnames=('self',))
    def compute_metrics(
        self,
        levels: Level,          # Level[num_levels]
        weights: chex.Array,    # float[num_levels]
    ) -> dict[str, Any]:        # metrics
        """
        TODO: This is copied from Cheese in the Corner. There is more to do
        like measure the distribution of initial directions and to measure
        whether the goal is visible in the initial state or not.
        """
        # basics
        num_levels, h, w = levels.wall_map.shape
        dists = jax.vmap(maze_solving.maze_distances)(levels.wall_map)
        
        # num walls (excluding border)
        inner_wall_maps = levels.wall_map[:,1:-1,1:-1]
        num_walls = jnp.sum(inner_wall_maps, axis=(1,2))
        prop_walls = num_walls / ((h-2) * (w-2) - 2)

        # avg wall location, goal location, hero location
        wall_map = levels.wall_map
        hero_map = jnp.zeros_like(levels.wall_map).at[
            levels.initial_hero_pos[:, 0],
            levels.initial_hero_pos[:, 1],
        ].set(True)
        goal_map = jnp.zeros_like(levels.wall_map).at[
            levels.goal_pos[0],
            levels.goal_pos[1],
        ].set(True)
        
        # goal distance from top left corner
        goal_dists = dists[
            jnp.arange(num_levels),
            1,
            1,
            levels.goal_pos[:, 0],
            levels.goal_pos[:, 1],
        ]
        goal_dists_finite = jnp.nan_to_num(
            goal_dists,
            posinf=(h-2)*(w-2)/2,
        )
        avg_goal_dist = goal_dists_finite.mean()

        # shortest path length and solvability
        opt_dists = dists[
            jnp.arange(num_levels),
            levels.initial_hero_pos[:, 0],
            levels.initial_hero_pos[:, 1],
            levels.goal_pos[:, 0],
            levels.goal_pos[:, 1],
        ]
        solvable = ~jnp.isposinf(opt_dists)
        opt_dists_solvable = solvable * opt_dists
        opt_dists_finite = jnp.nan_to_num(opt_dists, posinf=(h-2)*(w-2)/2)
        
        # rendered levels in a grid
        def render_level(level):
            state = self.env._reset(level)
            rgb = self.env.render_state(state)
            return rgb
        rendered_levels = jax.vmap(render_level)(levels)
        rendered_levels_pad = jnp.pad(
            rendered_levels,
            pad_width=((0, 0), (0, 1), (0, 1), (0, 0)),
        )
        rendered_levels_grid = einops.rearrange(
            rendered_levels_pad,
            '(level_h level_w) h w c -> (level_h h) (level_w w) c',
            level_w=64,
        )[:-1,:-1] # cut off last pixel of padding

        return {
            'layout': {
                'levels_img': rendered_levels_grid,
                # number of walls
                'num_walls_hist': num_walls,
                'num_walls_avg': num_walls.mean(),
                'num_walls_wavg': num_walls @ weights,
                # proportion of walls
                'prop_walls_hist': prop_walls,
                'prop_walls_avg': prop_walls.mean(),
                'prop_walls_wavg': prop_walls @ weights,
                # superimposed layout and position maps
                'wall_map_avg_img': util.viridis(wall_map.mean(axis=0)),
                'wall_map_wavg_img': util.viridis(jnp.einsum('lhw,l->hw', wall_map, weights)),
                'hero_map_avg_img': util.viridis(hero_map.mean(axis=0)),
                'hero_map_wavg_img': util.viridis(jnp.einsum('lhw,l->hw', hero_map, weights)),
                'goal_map_avg_img': util.viridis(goal_map.mean(axis=0)),
                'goal_map_wavg_img': util.viridis(jnp.einsum('lhw,l->hw', goal_map, weights)),
            },
            'distances': {
                # solvability
                'solvable_num': solvable.sum(),
                'solvable_avg': solvable.mean(),
                'solvable_wavg': solvable @ weights,
                # optimal dist hero to goal
                'hero_dist_finite_hist': opt_dists_finite,
                'hero_dist_finite_avg': opt_dists_finite.mean(),
                'hero_dist_finite_wavg': (opt_dists_finite @ weights),
                'hero_dist_solvable_avg': opt_dists_solvable.sum() / solvable.sum(),
                'hero_dist_solvable_wavg': (opt_dists_solvable @ weights) / (solvable @ weights),
                # optimal dist from goal to hero
                'goal_dist_hist': goal_dists_finite,
                'goal_dist_avg': goal_dists_finite.mean(),
                'goal_dist_wavg': goal_dists_finite @ weights,
            },
        }

<|MERGE_RESOLUTION|>--- conflicted
+++ resolved
@@ -86,11 +86,7 @@
     hero_pos: chex.Array
     hero_dir: int
     got_goal: bool
-<<<<<<< HEAD
-    got_proxy: bool = False
-=======
     got_proxy: bool
->>>>>>> 777d7b59
 
 
 @struct.dataclass
