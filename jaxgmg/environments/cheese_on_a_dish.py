--- conflicted
+++ resolved
@@ -73,7 +73,6 @@
     got_cheese: bool
     got_dish: bool
 
-<<<<<<< HEAD
 
 @struct.dataclass
 class Observation(base.Observation):
@@ -119,9 +118,7 @@
     DISH    = 3
 
 
-=======
 @struct.dataclass
->>>>>>> 54cc5cfd
 class Env(base.Env):
     """
     Cheese on a Dish environment.
@@ -137,20 +134,7 @@
     * If the mouse hits the cheese, the agent gains reward and the episode
       ends.
     """
-<<<<<<< HEAD
-=======
     terminate_after_cheese_and_dish: bool = False
-
-    class Action(enum.IntEnum):
-        """
-        The environment has a discrete action space of size 4 with the following
-        meanings.
-        """
-        MOVE_UP     = 0
-        MOVE_LEFT   = 1
-        MOVE_DOWN   = 2
-        MOVE_RIGHT  = 3
->>>>>>> 54cc5cfd
 
 
     @property
@@ -673,23 +657,6 @@
             dish_pos=dish_pos,
             initial_mouse_pos=initial_mouse_pos,
         )
-
-<<<<<<< HEAD
-=======
-
-    def parse_batch(self, level_strs):
-        """
-        Convert a list of ASCII string depiction of length `num_levels`
-        into a vectorised `Level[num_levels]` PyTree. See `parse` method for
-        the details of the string depiction.
-        """
-        levels = [self.parse(level_str) for level_str in level_strs]
-        return Level(
-            wall_map=jnp.stack([l.wall_map for l in levels]),
-            cheese_pos=jnp.stack([l.cheese_pos for l in levels]),
-            dish_pos=jnp.stack([l.dish_pos for l in levels]),
-            initial_mouse_pos=jnp.stack([l.initial_mouse_pos for l in levels]),
-        )
     
 
 class LevelMetrics(base.LevelMetrics):
@@ -840,10 +807,6 @@
                 'cheese_dish_dist_hist': cheese_dish_dists_finite,
                 'cheese_dish_dist_avg': avg_cheese_dish_dist,
                 'cheese_dish_dist_wavg': cheese_dish_dists_finite @ weights,
-
-
-
             },
         }
 
->>>>>>> 54cc5cfd
