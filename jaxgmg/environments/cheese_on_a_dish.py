--- conflicted
+++ resolved
@@ -227,13 +227,6 @@
         else:
             #done = got_cheese
             done = state.got_cheese | state.got_dish
-<<<<<<< HEAD
-        
-        cheese_rate = jax.lax.cond(jnp.any(state.got_cheese), lambda _: 1.0, lambda _: 0.0, operand=None)
-        dish_rate = jax.lax.cond(jnp.any(state.got_dish), lambda _: 1.0, lambda _: 0.0, operand=None)
-=======
-    
->>>>>>> 777d7b59
 
         return (
             state,
@@ -1126,12 +1119,6 @@
     
 
 # # # 
-<<<<<<< HEAD
-# Level complexity metrics
-
-
-class LevelMetrics(base.LevelMetrics):
-=======
 # Level solving
 
 
@@ -1202,7 +1189,6 @@
 
         * level : Level
                 The level to compute the optimal value for.
->>>>>>> 777d7b59
 
         Returns:
 
@@ -1494,12 +1480,8 @@
         return action
 
 
-
-
-
-
-
-
+# # #
+# Level complexity metrics
 
 
 class LevelMetrics(base.LevelMetrics):
