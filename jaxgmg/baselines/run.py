--- conflicted
+++ resolved
@@ -66,27 +66,15 @@
     env_height: int = 13,
     env_width: int = 13,
     env_layout: str = 'blocks',
-<<<<<<< HEAD
-    
-    # config for cheese in the corner env
-    env_corner_size: int = 7,
-=======
     env_corner_size: int = 1,
->>>>>>> c6254acc
     
     # config agent
-<<<<<<< HEAD
-    #net: str = "relu-ff",
-    net: str = "impala-large",
-
+    net: str = "relu-ff",
 
     # # config UED algorithm
     ued: str = "dr",
     plr_temperature: float = 1,         # positive replay distribution temp
     plr_staleness_coeff: float = 0.5,   # staleness mixture weight in [0,1]
-=======
-    net: str = "relu-ff",
->>>>>>> c6254acc
     
     # training dimensions
     #num_total_env_steps: int = 20_000_000,
@@ -186,16 +174,9 @@
 
 
     print("setting up environment...")
-    env = cheese_in_the_corner.Env(
-        rgb=rgb,
-        penalize_time=False,
-    )
-
-    print(f"generating {num_train_levels} training levels...")
     maze_generator = maze_generation.get_generator_class_from_name(
         name=env_layout,
     )()
-<<<<<<< HEAD
     match env.lower():
         case "corner" | "cheese-in-the-corner":
             env = cheese_in_the_corner.Env(
@@ -207,13 +188,6 @@
                 maze_generator=maze_generator,
                 corner_size=env_corner_size,
             )
-            level_generator_eval_off = cheese_in_the_corner.LevelGenerator(
-                height=env_height,
-                width=env_width,
-                maze_generator=maze_generator,
-                corner_size=env_height -2,
-            )
-        
         case "keys" | "keys-and-chests":
             env = keys_and_chests.Env(
                 rgb=rgb,
@@ -242,14 +216,6 @@
 
 
     print(f"generating {num_train_levels} training levels...")
-=======
-    train_level_generator = cheese_in_the_corner.LevelGenerator(
-        height=env_height,
-        width=env_width,
-        maze_generator=maze_generator,
-        corner_size=env_corner_size,
-    )
->>>>>>> c6254acc
     rng_train_levels, rng = jax.random.split(rng)
     train_levels = train_level_generator.vsample(
         rng_train_levels,
@@ -257,17 +223,10 @@
     )
     
     
-<<<<<<< HEAD
     print(f"setting up {num_eval_levels} evaluation levels...")
     rng_eval_levels, rng = jax.random.split(rng)
-    #EVAL_LEVELS = level_generator.vsample(rng_eval_levels, num_levels = num_eval_levels)
-    eval_levels = level_generator_eval_off.vsample(
+    eval_levels = level_generator.vsample(
         rng_eval_levels,
-=======
-    print(f"setting up {num_eval_levels} on-distribution evaluation levels...")
-    rng_eval_on_levels, rng = jax.random.split(rng)
-    eval_on_levels = train_level_generator.vsample(
-        rng_eval_on_levels,
         num_levels=num_eval_levels,
     )
     
@@ -281,7 +240,6 @@
     rng_eval_off_levels, rng = jax.random.split(rng)
     eval_off_levels = shift_level_generator.vsample(
         rng_eval_off_levels,
->>>>>>> c6254acc
         num_levels=num_eval_levels,
     )
 
