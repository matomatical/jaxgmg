--- conflicted
+++ resolved
@@ -9,13 +9,10 @@
 from jaxgmg.procgen import maze_generation
 from jaxgmg.environments import base
 from jaxgmg.environments import cheese_in_the_corner
-from jaxgmg.environments import keys_and_chests
-<<<<<<< HEAD
-from jaxgmg.environments import minigrid_maze
-=======
 from jaxgmg.environments import cheese_on_a_dish
 from jaxgmg.environments import cheese_on_a_pile
->>>>>>> 54cc5cfd
+from jaxgmg.environments import keys_and_chests
+from jaxgmg.environments import minigrid_maze
 from jaxgmg.baselines import ppo
 from jaxgmg.baselines import networks
 from jaxgmg.baselines import evals
@@ -24,364 +21,6 @@
 from jaxgmg import util
 
 
-def ppo_training_run(
-    # environment-specific stuff
-    seed: int,
-    env: base.Env,
-    orig_level_generator: base.LevelGenerator,
-    shift_level_generator: base.LevelGenerator,
-    level_solver: base.LevelSolver | None,
-    splayer: Callable | None,
-    fixed_eval_levels: dict[str, base.Level],
-    # policy config
-<<<<<<< HEAD
-    net: str,
-    # ued config
-    ued: str,
-    prob_shift: float,
-=======
-    net: str = "impala:lstm",                      # e.g. 'impala:ff', 'impala:lstm'
-    # ued config
-    ued: str = "plr",                        # 'dr', 'dr-finite', 'plr'
-    prob_shift: float = 0.0,
->>>>>>> 54cc5cfd
-    # for domain randomisation
-    num_train_levels: int,
-    # for plr
-<<<<<<< HEAD
-    plr_buffer_size: int,
-    plr_temperature: float,
-    plr_staleness_coeff: float,
-    plr_prob_replay: float,
-    plr_regret_estimator: str,
-=======
-    plr_buffer_size: int = 2048,
-    plr_temperature: float = 0.1,
-    plr_staleness_coeff: float = 0.1,
-    plr_prob_replay: float = 0.5,
-    plr_regret_estimator: str = "proxy_regret",      # "PVL" or "absGAE" (todo "maxMC")
->>>>>>> 54cc5cfd
-    # PPO hyperparameters
-    ppo_lr: float,
-    ppo_gamma: float,
-    ppo_clip_eps: float,
-    ppo_gae_lambda: float,
-    ppo_entropy_coeff: float,
-    ppo_critic_coeff: float,
-    ppo_max_grad_norm: float,
-    ppo_lr_annealing: bool,
-    num_minibatches_per_epoch: int,
-    num_epochs_per_cycle: int,
-    # training dimensions
-    num_total_env_steps: int,
-    num_env_steps_per_cycle: int,
-    num_parallel_envs: int,
-    # training animation dimensions
-    train_gifs: bool,
-    train_gif_grid_width: int,
-    # evals config
-    num_cycles_per_eval: int,
-    num_eval_levels: int,
-    num_env_steps_per_eval: int,
-    # big evals config
-    num_cycles_per_big_eval: int,
-    eval_gif_grid_width: int,
-    # logging
-<<<<<<< HEAD
-    num_cycles_per_log: int,
-    save_files_to: str,
-    console_log: bool,
-    wandb_log: bool,
-=======
-    num_cycles_per_log: int = 64,
-    save_files_to: str = "logs/",
-    console_log: bool = True,               # whether to log metrics to stdout
-    wandb_log: bool = True,                # whether to log metrics to wandb
-    wandb_project: str = "test_plr",
-    wandb_entity: str = None,               # e.g. 'krueger-lab-cambridge'
-    wandb_group: str = None,
-    wandb_name: str = None,
->>>>>>> 54cc5cfd
-    # checkpointing
-    checkpointing: bool,
-    keep_all_checkpoints: bool,
-    max_num_checkpoints: int,
-    num_cycles_per_checkpoint: int,
-):
-    rng = jax.random.PRNGKey(seed=seed)
-    rng_setup, rng_train = jax.random.split(rng)
-
-
-    # mixing level distributions
-    if prob_shift > 0.0:
-        print("mixing level distributions...")
-        train_level_generator = base.MixtureLevelGenerator(
-            level_generator1=orig_level_generator,
-            level_generator2=shift_level_generator,
-            prob_level1=1.0-prob_shift,
-        )
-    else:
-        print("using un-mixed level distribution for training.")
-        train_level_generator = orig_level_generator
-    
-    
-    print("configuring curriculum...")
-    rng_train_levels, rng_setup = jax.random.split(rng_setup)
-    if ued == "dr":
-        gen = autocurricula.InfiniteDomainRandomisation(
-            level_generator=train_level_generator,
-        )
-        gen_state = gen.init()
-    elif ued == "dr-finite":
-        train_levels = train_level_generator.vsample(
-            rng_train_levels,
-            num_levels=num_train_levels,
-        )
-        gen = autocurricula.FiniteDomainRandomisation()
-        gen_state = gen.init(
-            levels=train_levels,
-        )
-    elif ued == "plr":
-        gen = autocurricula.PrioritisedLevelReplay(
-            level_generator=train_level_generator,
-            level_metrics=cheese_in_the_corner.LevelMetrics(
-                env=env,
-                discount_rate=ppo_gamma,
-            ),
-            level_solver= None,
-            buffer_size=plr_buffer_size,
-            temperature=plr_temperature,
-            staleness_coeff=plr_staleness_coeff,
-            prob_replay=plr_prob_replay,
-            regret_estimator=plr_regret_estimator,
-        )
-        gen_state = gen.init(
-            rng=rng_train_levels,
-            batch_size_hint=num_parallel_envs,
-        )
-    elif ued == "plr-parallel":
-        gen = autocurricula.ParallelRobustPrioritisedLevelReplay(
-            level_generator=train_level_generator,
-            level_metrics=cheese_in_the_corner.LevelMetrics(
-                env=env,
-                discount_rate=ppo_gamma,
-            ),
-            buffer_size=plr_buffer_size,
-            temperature=plr_temperature,
-            staleness_coeff=plr_staleness_coeff,
-            regret_estimator=plr_regret_estimator,
-        )
-        gen_state = gen.init(
-            rng=rng_train_levels,
-            batch_size_hint=num_parallel_envs,
-        )
-        
-    else:
-        raise ValueError(f"unknown UED algorithm: {ued!r}")
-    
-
-    print(f"setting up agent with architecture {net!r}...")
-    # select architecture
-    net = networks.get_architecture(net, num_actions=env.num_actions)
-    # initialise the network
-    rng_model_init, rng = jax.random.split(rng)
-    rng_example_level, rng = jax.random.split(rng)
-    example_level=train_level_generator.sample(rng_example_level)
-    net_init_params, net_init_state = net.init_params_and_state(
-        rng=rng_model_init,
-        obs_type=env.obs_type(level=example_level),
-    )
-
-
-    print("generating on-distribution eval levels...")
-    rng_eval_on_levels, rng_setup = jax.random.split(rng_setup)
-    eval_on_levels = orig_level_generator.vsample(
-        rng_eval_on_levels,
-        num_levels=num_eval_levels,
-    )
-    if level_solver is not None:
-        print("  also solving them...")
-        eval_on_benchmark_returns = level_solver.vmap_level_value(
-            level_solver.vmap_solve(eval_on_levels),
-            eval_on_levels,
-        )
-        eval_on_level_set = evals.FixedLevelsEvalWithBenchmarkReturns(
-            num_levels=num_eval_levels,
-            levels=eval_on_levels,
-            benchmarks=eval_on_benchmark_returns,
-            num_steps=num_env_steps_per_eval,
-            discount_rate=ppo_gamma,
-            env=env,
-        )
-    else:
-        eval_on_level_set = evals.FixedLevelsEval(
-            num_levels=num_eval_levels,
-            levels=eval_on_levels,
-            num_steps=num_env_steps_per_eval,
-            discount_rate=ppo_gamma,
-            env=env,
-        )
-
-    
-    print("generating off-distribution eval levels...")
-    rng_eval_off_levels, rng_setup = jax.random.split(rng_setup)
-    eval_off_levels = shift_level_generator.vsample(
-        rng_eval_off_levels,
-        num_levels=num_eval_levels,
-    )
-    if level_solver is not None:
-        print("  also solving them...")
-        eval_off_benchmark_returns = level_solver.vmap_level_value(
-            level_solver.vmap_solve(eval_off_levels),
-            eval_off_levels,
-        )
-        eval_off_level_set = evals.FixedLevelsEvalWithBenchmarkReturns(
-            num_levels=num_eval_levels,
-            num_steps=num_env_steps_per_eval,
-            discount_rate=ppo_gamma,
-            levels=eval_off_levels,
-            benchmarks=eval_off_benchmark_returns,
-            env=env,
-        )
-    else:
-        eval_off_level_set = evals.FixedLevelsEval(
-            num_levels=num_eval_levels,
-            num_steps=num_env_steps_per_eval,
-            discount_rate=ppo_gamma,
-            levels=eval_off_levels,
-            env=env,
-        )
-
-    
-    if fixed_eval_levels:
-        print("configuring evals for fixed eval levels...")
-        fixed_evals = {
-            ('fixed/' + level_name, num_cycles_per_eval):
-                evals.SingleLevelEval(
-                    num_steps=num_env_steps_per_eval,
-                    discount_rate=ppo_gamma,
-                    level=level,
-                    env=env,
-                )
-            for level_name, level in fixed_eval_levels.items()
-        }
-    else:
-        fixed_evals = {}
-
-    
-    print("configuring rollout recorders for those levels...")
-    eval_on_rollouts = evals.AnimatedRolloutsEval(
-        num_levels=num_eval_levels,
-        levels=eval_on_levels,
-        num_steps=env.max_steps_in_episode,
-        gif_grid_width=eval_gif_grid_width,
-        env=env,
-    )
-    eval_off_rollouts = evals.AnimatedRolloutsEval(
-        num_levels=num_eval_levels,
-        levels=eval_off_levels,
-        num_steps=env.max_steps_in_episode,
-        gif_grid_width=eval_gif_grid_width,
-        env=env,
-    )
-    
-
-    print("generating splayed eval level sets for heatmaps...")
-    def make_heatmap_evals(level, name):
-        if splayer is not None:
-            splayset = splayer(level)
-            return {
-                (name+"_static_heatmap", num_cycles_per_big_eval):
-                    evals.ActorCriticHeatmapVisualisationEval(
-                        *splayset,
-                        env=env,
-                    ),
-                (name+"_rollout_heatmap", num_cycles_per_big_eval):
-                    evals.RolloutHeatmapVisualisationEval(
-                        *splayset,
-                        env=env,
-                        discount_rate=ppo_gamma,
-                        num_steps=num_env_steps_per_eval,
-                    ),
-            }
-        else:
-            return {}
-    heatmap_evals = {
-        **make_heatmap_evals(
-            name="eval_on_0",
-            level=jax.tree.map(lambda x: x[0], eval_on_levels),
-        ),
-        **make_heatmap_evals(
-            name="eval_on_1",
-            level=jax.tree.map(lambda x: x[1], eval_on_levels),
-        ),
-        **make_heatmap_evals(
-            name="eval_off_0",
-            level=jax.tree.map(lambda x: x[0], eval_off_levels),
-        ),
-        **make_heatmap_evals(
-            name="eval_off_1",
-            level=jax.tree.map(lambda x: x[1], eval_off_levels),
-        ),
-    }
-    
-    
-    # launch the ppo training run
-    # TODO: maybe this function should manage the wandb run?
-    ppo.run(
-        rng=rng_train,
-        # environment
-        env=env,
-        # level distributions
-        gen=gen,
-        gen_state=gen_state,
-        # actor critic network
-        net=net,
-        net_init_params=net_init_params,
-        net_init_state=net_init_state,
-        # evals
-        evals_dict={
-            # small evals
-            ('on_dist_levels', num_cycles_per_eval): eval_on_level_set,
-            ('off_dist_levels', num_cycles_per_eval): eval_off_level_set,
-            # big evals
-            ('on_dist_rollouts', num_cycles_per_big_eval): eval_on_rollouts,
-            ('off_dist_rollouts', num_cycles_per_big_eval): eval_off_rollouts,
-            **heatmap_evals,
-            **fixed_evals,
-        },
-        # algorithm
-        ppo_lr=ppo_lr,
-        ppo_gamma=ppo_gamma,
-        ppo_clip_eps=ppo_clip_eps,
-        ppo_gae_lambda=ppo_gae_lambda,
-        ppo_entropy_coeff=ppo_entropy_coeff,
-        ppo_critic_coeff=ppo_critic_coeff,
-        ppo_max_grad_norm=ppo_max_grad_norm,
-        ppo_lr_annealing=ppo_lr_annealing,
-        num_minibatches_per_epoch=num_minibatches_per_epoch,
-        num_epochs_per_cycle=num_epochs_per_cycle,
-        # training dimensions
-        num_total_env_steps=num_total_env_steps,
-        num_env_steps_per_cycle=num_env_steps_per_cycle,
-        num_parallel_envs=num_parallel_envs,
-        # training animation dimensions
-        train_gifs=train_gifs,
-        train_gif_grid_width=train_gif_grid_width,
-        # logging
-        num_cycles_per_log=num_cycles_per_log,
-        save_files_to=save_files_to,
-        console_log=console_log,
-        wandb_log=wandb_log,
-        # checkpointing
-        checkpointing=checkpointing,
-        keep_all_checkpoints=keep_all_checkpoints,
-        max_num_checkpoints=max_num_checkpoints,
-        num_cycles_per_checkpoint=num_cycles_per_checkpoint,
-    )
-    print("training run complete.")
-
-    
 @util.wandb_run
 def corner(
     # environment config
@@ -393,7 +32,171 @@
     img_level_of_detail: int = 1,           # obs_ is for train, img_ for gifs
     env_penalize_time: bool = False,
     # policy config
-    net: str = "relu",                      # e.g. 'impala:ff', 'impala:lstm'
+    net: str = "impala:lstm",                      # e.g. 'impala:ff', 'impala:lstm'
+    # ued config
+    ued: str = "plr",                       # dr, dr-finite, plr, plr-parallel
+    prob_shift: float = 0.0,
+    # for domain randomisation
+    num_train_levels: int = 2048,
+    # for plr
+    plr_buffer_size: int = 2048,
+    plr_temperature: float = 0.1,
+    plr_staleness_coeff: float = 0.1,
+    plr_prob_replay: float = 0.5,
+    plr_regret_estimator: str = "proxy_regret",      # "PVL" or "absGAE" (todo "maxMC")
+    # PPO hyperparameters
+    ppo_lr: float = 0.00005,                # learning rate
+    ppo_gamma: float = 0.999,               # discount rate
+    ppo_clip_eps: float = 0.1,
+    ppo_gae_lambda: float = 0.95,
+    ppo_entropy_coeff: float = 0.001,
+    ppo_critic_coeff: float = 0.5,
+    ppo_max_grad_norm: float = 0.5,
+    ppo_lr_annealing: bool = False,
+    num_minibatches_per_epoch: int = 8,
+    num_epochs_per_cycle: int = 5,
+    # training dimensions
+    num_total_env_steps: int = 20_000_000,
+    num_env_steps_per_cycle: int = 128,
+    num_parallel_envs: int = 256,
+    # training animation dimensions
+    train_gifs: bool = True,
+    train_gif_grid_width: int = 16,
+    # evals config
+    num_cycles_per_eval: int = 64,
+    num_eval_levels: int = 256,
+    num_env_steps_per_eval: int = 512,
+    # big evals config
+    num_cycles_per_big_eval: int = 1024,    # roughly 9M env steps
+    eval_gif_grid_width: int = 16,
+    level_splayer: str = 'mouse',           # or 'cheese' or 'cheese-and-mouse'
+    # logging
+    num_cycles_per_log: int = 64,
+    save_files_to: str = "logs/",
+    console_log: bool = True,               # whether to log metrics to stdout
+    wandb_log: bool = True,                # whether to log metrics to wandb
+    wandb_project: str = "test_plr",
+    wandb_entity: str = None,               # e.g. 'krueger-lab-cambridge'
+    wandb_group: str = None,
+    wandb_name: str = None,
+    # checkpointing
+    checkpointing: bool = True,             # keep checkpoints? (default: yes)
+    keep_all_checkpoints: bool = False,     # if so: keep all of them? (no)
+    max_num_checkpoints: int = 1,           # if not: keep only latest n (=1)
+    num_cycles_per_checkpoint: int = 512,
+    # other
+    seed: int = 42,
+):
+    config = locals() # TODO: pass this to w&b instead of using the wrapper
+    util.print_config(config)
+
+    print("configuring environment...")
+    env = cheese_in_the_corner.Env(
+        obs_level_of_detail=obs_level_of_detail,
+        img_level_of_detail=img_level_of_detail,
+        penalize_time=env_penalize_time,
+        terminate_after_cheese_and_corner=env_terminate_after_corner,
+    )
+
+    print("configuring level generators...")
+    maze_generator = maze_generation.get_generator_class_from_name(
+        name=env_layout,
+    )()
+    orig_level_generator = cheese_in_the_corner.LevelGenerator(
+        height=env_size,
+        width=env_size,
+        maze_generator=maze_generator,
+        corner_size=env_corner_size,
+    )
+    shift_level_generator = cheese_in_the_corner.LevelGenerator(
+        height=env_size,
+        width=env_size,
+        maze_generator=maze_generator,
+        corner_size=env_size-2,
+    )
+    
+    print("configuring level solver...")
+    level_solver = cheese_in_the_corner.LevelSolver(
+        env=env,
+        discount_rate=ppo_gamma,
+    )
+
+    print("TODO: configure parser and fixed eval levels...")
+
+    # splayers for eval levels
+    match level_splayer:
+        case 'mouse':
+            splayer = cheese_in_the_corner.splay_mouse
+        case 'cheese':
+            splayer = cheese_in_the_corner.splay_cheese
+        case 'cheese-and-mouse':
+            splayer = cheese_in_the_corner.splay_cheese_and_mouse 
+        case _:
+            raise ValueError(f'unknown level splayer {level_splayer!r}')
+
+    ppo_training_run(
+        # environment-specific stuff
+        seed=seed,
+        env=env,
+        orig_level_generator=orig_level_generator,
+        shift_level_generator=shift_level_generator,
+        level_solver=level_solver,
+        splayer=splayer,
+        fixed_eval_levels={},
+        # non-environment-specific stuff
+        net=net,
+        ued=ued,
+        prob_shift=prob_shift,
+        num_train_levels=num_train_levels,
+        plr_buffer_size=plr_buffer_size,
+        plr_temperature=plr_temperature,
+        plr_staleness_coeff=plr_staleness_coeff,
+        plr_prob_replay=plr_prob_replay,
+        plr_regret_estimator=plr_regret_estimator,
+        ppo_lr=ppo_lr,
+        ppo_gamma=ppo_gamma,
+        ppo_clip_eps=ppo_clip_eps,
+        ppo_gae_lambda=ppo_gae_lambda,
+        ppo_entropy_coeff=ppo_entropy_coeff,
+        ppo_critic_coeff=ppo_critic_coeff,
+        ppo_max_grad_norm=ppo_max_grad_norm,
+        ppo_lr_annealing=ppo_lr_annealing,
+        num_minibatches_per_epoch=num_minibatches_per_epoch,
+        num_epochs_per_cycle=num_epochs_per_cycle,
+        num_total_env_steps=num_total_env_steps,
+        num_env_steps_per_cycle=num_env_steps_per_cycle,
+        num_parallel_envs=num_parallel_envs,
+        train_gifs=train_gifs,
+        train_gif_grid_width=train_gif_grid_width,
+        num_cycles_per_eval=num_cycles_per_eval,
+        num_eval_levels=num_eval_levels,
+        num_env_steps_per_eval=num_env_steps_per_eval,
+        num_cycles_per_big_eval=num_cycles_per_big_eval,
+        eval_gif_grid_width=eval_gif_grid_width,
+        num_cycles_per_log=num_cycles_per_log,
+        save_files_to=save_files_to,
+        console_log=console_log,
+        wandb_log=wandb_log,
+        checkpointing=checkpointing,
+        keep_all_checkpoints=keep_all_checkpoints,
+        max_num_checkpoints=max_num_checkpoints,
+        num_cycles_per_checkpoint=num_cycles_per_checkpoint,
+    )
+
+
+@util.wandb_run
+def dish(
+    # environment config
+    env_size: int = 13,
+    env_layout: str = 'blocks',
+    env_terminate_after_dish: bool = False,
+    max_cheese_radius: int = 1,
+    max_cheese_radius_shift: int = 6,
+    obs_level_of_detail: int = 0,           # 0 = bool; 1, 3, 4, or 8 = rgb
+    img_level_of_detail: int = 1,           # obs_ is for train, img_ for gifs
+    env_penalize_time: bool = False,
+    # policy config
+    net: str = "relu",
     # ued config
     ued: str = "dr",                        # dr, dr-finite, plr, plr-parallel
     prob_shift: float = 0.0,
@@ -436,8 +239,8 @@
     save_files_to: str = "logs/",
     console_log: bool = True,               # whether to log metrics to stdout
     wandb_log: bool = False,                # whether to log metrics to wandb
-    wandb_project: str = "test",
-    wandb_entity: str = None,               # e.g. 'krueger-lab-cambridge'
+    wandb_project: str = "plr_dish",
+    wandb_entity: str = None,
     wandb_group: str = None,
     wandb_name: str = None,
     # checkpointing
@@ -452,57 +255,209 @@
     util.print_config(config)
 
     print("configuring environment...")
-    env = cheese_in_the_corner.Env(
+    env = cheese_on_a_dish.Env(
+        terminate_after_cheese_and_dish=env_terminate_after_dish,
         obs_level_of_detail=obs_level_of_detail,
         img_level_of_detail=img_level_of_detail,
         penalize_time=env_penalize_time,
-        terminate_after_cheese_and_corner=env_terminate_after_corner,
     )
 
     print("configuring level generators...")
     maze_generator = maze_generation.get_generator_class_from_name(
         name=env_layout,
     )()
-    orig_level_generator = cheese_in_the_corner.LevelGenerator(
+    orig_level_generator = cheese_on_a_dish.LevelGenerator(
         height=env_size,
         width=env_size,
         maze_generator=maze_generator,
-        corner_size=env_corner_size,
-    )
-    shift_level_generator = cheese_in_the_corner.LevelGenerator(
+        max_cheese_radius=max_cheese_radius,  
+    )
+    shift_level_generator = cheese_on_a_dish.LevelGenerator(
         height=env_size,
         width=env_size,
         maze_generator=maze_generator,
-        corner_size=env_size-2,
-    )
-    
-    print("configuring level solver...")
-    level_solver = cheese_in_the_corner.LevelSolver(
-        env=env,
-        discount_rate=ppo_gamma,
-    )
-
+        max_cheese_radius=max_cheese_radius_shift,  
+    )
+    
+    print("TODO: implement level solver...")
+    
+    print("TODO: implement level splayers for heatmap evals...")
+    
     print("TODO: configure parser and fixed eval levels...")
-
-    # splayers for eval levels
-    match level_splayer:
-        case 'mouse':
-            splayer = cheese_in_the_corner.splay_mouse
-        case 'cheese':
-            splayer = cheese_in_the_corner.splay_cheese
-        case 'cheese-and-mouse':
-            splayer = cheese_in_the_corner.splay_cheese_and_mouse 
-        case _:
-            raise ValueError(f'unknown level splayer {level_splayer!r}')
-
+    
     ppo_training_run(
         # environment-specific stuff
         seed=seed,
         env=env,
         orig_level_generator=orig_level_generator,
         shift_level_generator=shift_level_generator,
-        level_solver=level_solver,
-        splayer=splayer,
+        level_solver=None,
+        splayer=None,
+        fixed_eval_levels={},
+        # non-environment-specific stuff
+        net=net,
+        ued=ued,
+        prob_shift=prob_shift,
+        num_train_levels=num_train_levels,
+        plr_buffer_size=plr_buffer_size,
+        plr_temperature=plr_temperature,
+        plr_staleness_coeff=plr_staleness_coeff,
+        plr_prob_replay=plr_prob_replay,
+        plr_regret_estimator=plr_regret_estimator,
+        ppo_lr=ppo_lr,
+        ppo_gamma=ppo_gamma,
+        ppo_clip_eps=ppo_clip_eps,
+        ppo_gae_lambda=ppo_gae_lambda,
+        ppo_entropy_coeff=ppo_entropy_coeff,
+        ppo_critic_coeff=ppo_critic_coeff,
+        ppo_max_grad_norm=ppo_max_grad_norm,
+        ppo_lr_annealing=ppo_lr_annealing,
+        num_minibatches_per_epoch=num_minibatches_per_epoch,
+        num_epochs_per_cycle=num_epochs_per_cycle,
+        num_total_env_steps=num_total_env_steps,
+        num_env_steps_per_cycle=num_env_steps_per_cycle,
+        num_parallel_envs=num_parallel_envs,
+        train_gifs=train_gifs,
+        train_gif_grid_width=train_gif_grid_width,
+        num_cycles_per_eval=num_cycles_per_eval,
+        num_eval_levels=num_eval_levels,
+        num_env_steps_per_eval=num_env_steps_per_eval,
+        num_cycles_per_big_eval=num_cycles_per_big_eval,
+        eval_gif_grid_width=eval_gif_grid_width,
+        num_cycles_per_log=num_cycles_per_log,
+        save_files_to=save_files_to,
+        console_log=console_log,
+        wandb_log=wandb_log,
+        checkpointing=checkpointing,
+        keep_all_checkpoints=keep_all_checkpoints,
+        max_num_checkpoints=max_num_checkpoints,
+        num_cycles_per_checkpoint=num_cycles_per_checkpoint,
+    )
+
+
+@util.wandb_run
+def pile(
+    # environment config
+    env_size: int = 13,
+    env_layout: str = 'blocks',
+    split_elements_train:int = 0,
+    split_elements_shift:int = 4,
+    max_cheese_radius: int = 0,
+    max_cheese_radius_shift: int = 6,
+    # this is not relevant and can be ignored for now (they may come useful
+    # in next implementations)
+    max_dish_radius: int = 0,
+    # this is not relevant and can be ignored for now (they may come useful
+    # in next implementations)
+    max_dish_radius_shift: int= 0,
+    env_terminate_after_dish: bool = True,
+    obs_level_of_detail: int = 0,           # 0 = bool; 1, 3, 4, or 8 = rgb
+    img_level_of_detail: int = 1,           # obs_ is for train, img_ for gifs
+    env_penalize_time: bool = False,
+    # policy config
+    net: str = "relu",
+    # ued config
+    ued: str = "dr",                        # dr, dr-finite, plr, plr-parallel
+    prob_shift: float = 0.0,
+    # for domain randomisation
+    num_train_levels: int = 2048,
+    # for plr
+    plr_buffer_size: int = 2048,
+    plr_temperature: float = 0.1,
+    plr_staleness_coeff: float = 0.1,
+    plr_prob_replay: float = 0.5,
+    plr_regret_estimator: str = "PVL",      # "PVL" or "absGAE" (todo "maxMC")
+    # PPO hyperparameters
+    ppo_lr: float = 0.00005,                # learning rate
+    ppo_gamma: float = 0.999,               # discount rate
+    ppo_clip_eps: float = 0.1,
+    ppo_gae_lambda: float = 0.95,
+    ppo_entropy_coeff: float = 0.001,
+    ppo_critic_coeff: float = 0.5,
+    ppo_max_grad_norm: float = 0.5,
+    ppo_lr_annealing: bool = False,
+    num_minibatches_per_epoch: int = 8,
+    num_epochs_per_cycle: int = 5,
+    # training dimensions
+    num_total_env_steps: int = 20_000_000,
+    num_env_steps_per_cycle: int = 128,
+    num_parallel_envs: int = 256,
+    # training animation dimensions
+    train_gifs: bool = True,
+    train_gif_grid_width: int = 16,
+    # evals config
+    num_cycles_per_eval: int = 64,
+    num_eval_levels: int = 256,
+    num_env_steps_per_eval: int = 512,
+    # big evals config
+    num_cycles_per_big_eval: int = 1024,    # roughly 9M env steps
+    eval_gif_grid_width: int = 16,
+    level_splayer: str = 'mouse',           # or 'cheese' or 'cheese-and-mouse'
+    # logging
+    num_cycles_per_log: int = 64,
+    save_files_to: str = "logs/",
+    console_log: bool = True,               # whether to log metrics to stdout
+    wandb_log: bool = False,                # whether to log metrics to wandb
+    wandb_project: str = "proxy_test_multiple_dish_final",
+    wandb_entity: str = None,
+    wandb_group: str = None,
+    wandb_name: str = None,
+    # checkpointing
+    checkpointing: bool = True,             # keep checkpoints? (default: yes)
+    keep_all_checkpoints: bool = False,     # if so: keep all of them? (no)
+    max_num_checkpoints: int = 1,           # if not: keep only latest n (=1)
+    num_cycles_per_checkpoint: int = 512,
+    # other
+    seed: int = 42,
+):
+    config = locals() # TODO: pass this to w&b instead of using the wrapper
+    util.print_config(config)
+
+    print("configuring environment...")
+    env = cheese_on_a_pile.Env(
+        terminate_after_cheese_and_dish=env_terminate_after_dish,
+        # check this, if it should be split_elements_train or split_elements_shift or 0
+        split_object_firstgroup=split_elements_train,
+        obs_level_of_detail=obs_level_of_detail,
+        img_level_of_detail=img_level_of_detail,
+        penalize_time=env_penalize_time,
+    )
+
+    print("configuring level generators...")
+    maze_generator = maze_generation.get_generator_class_from_name(
+        name=env_layout,
+    )()
+    orig_level_generator = cheese_on_a_pile.LevelGenerator(
+        height=env_size,
+        width=env_size,
+        maze_generator=maze_generator,
+        max_cheese_radius=max_cheese_radius,
+        max_dish_radius=max_dish_radius,
+        split_elements=split_elements_train,
+    )
+    shift_level_generator=cheese_on_a_pile.LevelGenerator(
+        height=env_size,
+        width=env_size,
+        maze_generator=maze_generator,
+        max_cheese_radius=max_cheese_radius_shift,
+        max_dish_radius=max_dish_radius_shift,
+        split_elements=split_elements_shift,
+    )
+    
+    print("TODO: implement level solver...")
+    
+    print("TODO: implement level splayers for heatmap evals...")
+    
+    print("TODO: configure parser and fixed eval levels...")
+    
+    ppo_training_run(
+        # environment-specific stuff
+        seed=seed,
+        env=env,
+        orig_level_generator=orig_level_generator,
+        shift_level_generator=shift_level_generator,
+        level_solver=None,
+        splayer=None,
         fixed_eval_levels={},
         # non-environment-specific stuff
         net=net,
@@ -638,95 +593,6 @@
         num_chests_min=env_num_chests_min,
         num_chests_max=env_num_chests_max,
     )
-<<<<<<< HEAD
-=======
-    
-    
-    print("configuring ued level distributions...")
-    rng_train_levels, rng_setup = jax.random.split(rng_setup)
-    if ued == "dr":
-        gen = autocurricula.InfiniteDomainRandomisation(
-            level_generator=train_level_generator,
-        )
-        gen_state = gen.init()
-    elif ued == "dr-finite":
-        train_levels = train_level_generator.vsample(
-            rng_train_levels,
-            num_levels=num_train_levels,
-        )
-        gen = autocurricula.FiniteDomainRandomisation()
-        gen_state = gen.init(
-            levels=train_levels,
-        )
-    elif ued == "plr":
-        gen = autocurricula.PrioritisedLevelReplay(
-            level_generator=train_level_generator,
-            level_metrics=None,
-            # level_metrics=keys_and_chests.LevelMetrics( # TODO: define
-            #     env=env,
-            #     discount_rate=ppo_gamma,
-            # ),
-            buffer_size=plr_buffer_size,
-            temperature=plr_temperature,
-            staleness_coeff=plr_staleness_coeff,
-            prob_replay=plr_prob_replay,
-            regret_estimator=plr_regret_estimator,
-        )
-        gen_state = gen.init(
-            rng=rng_train_levels,
-            batch_size_hint=num_parallel_envs,
-        )
-    elif ued == "plr-parallel":
-        gen = autocurricula.ParallelRobustPrioritisedLevelReplay(
-            level_generator=train_level_generator,
-            level_metrics=cheese_in_the_corner.LevelMetrics(
-                env=env,
-                discount_rate=ppo_gamma,
-            ),
-            buffer_size=plr_buffer_size,
-            temperature=plr_temperature,
-            staleness_coeff=plr_staleness_coeff,
-            regret_estimator=plr_regret_estimator,
-        )
-        gen_state = gen.init(
-            rng=rng_train_levels,
-            batch_size_hint=num_parallel_envs,
-        )
-    else:
-        raise ValueError(f"unknown UED algorithm: {ued!r}")
-
-
-    print(f"setting up agent with architecture {net!r}...")
-    # select architecture
-    net = networks.get_architecture(net, num_actions=env.num_actions)
-    # initialise the network
-    rng_model_init, rng = jax.random.split(rng)
-    rng_example_level, rng = jax.random.split(rng)
-    example_level=train_level_generator.sample(rng_example_level)
-    net_init_params, net_init_state = net.init_params_and_state(
-        rng=rng_model_init,
-        obs_type=env.obs_type(level=example_level),
-    )
-
-
-    print(f"generating some eval levels with baselines...")
-    # on distribution
-    rng_eval_on_levels, rng_setup = jax.random.split(rng_setup)
-    eval_on_levels = train_level_generator.vsample(
-        rng_eval_on_levels,
-        num_levels=num_eval_levels,
-    )
-    eval_on_level_set = evals.FixedLevelsEval(
-        num_levels=num_eval_levels,
-        levels=eval_on_levels,
-        num_steps=num_env_steps_per_eval,
-        discount_rate=ppo_gamma,
-        env=env,
-    )
-
-
-    # off distribution
->>>>>>> 54cc5cfd
     shift_level_generator = keys_and_chests.LevelGenerator(
         height=env_size,
         width=env_size,
@@ -1185,116 +1051,82 @@
     )
 
 
-@util.wandb_run
-def dish(
-    # environment config
-    env_size: int = 13,
-    env_layout: str = 'blocks',
-    env_terminate_after_dish: bool = False,
-    max_cheese_radius: int = 1,
-    max_cheese_radius_shift: int = 6,
-    env_level_of_detail: int = 0,           # 0 = bool; 1, 3, 4, or 8 = rgb
+def ppo_training_run(
+    # environment-specific stuff
+    seed: int,
+    env: base.Env,
+    orig_level_generator: base.LevelGenerator,
+    shift_level_generator: base.LevelGenerator,
+    level_solver: base.LevelSolver | None,
+    splayer: Callable | None,
+    fixed_eval_levels: dict[str, base.Level],
     # policy config
-    net: str = "impala:lstm",                      # e.g. 'impala:ff', 'impala:lstm'
+    net: str,
     # ued config
-    ued: str = "dr",                        # 'dr', 'dr-finite', 'plr'
-    prob_shift: float = 0.0,
+    ued: str,
+    prob_shift: float,
     # for domain randomisation
-    num_train_levels: int = 2048,
+    num_train_levels: int,
     # for plr
-    plr_buffer_size: int = 2048,
-    plr_temperature: float = 0.1,
-    plr_staleness_coeff: float = 0.1,
-    plr_prob_replay: float = 0.5,
-    plr_regret_estimator: str = "PVL",      # "PVL" or "absGAE" (todo "maxMC")
+    plr_buffer_size: int,
+    plr_temperature: float,
+    plr_staleness_coeff: float,
+    plr_prob_replay: float,
+    plr_regret_estimator: str,
     # PPO hyperparameters
-    ppo_lr: float = 0.00005,                # learning rate
-    ppo_gamma: float = 0.999,               # discount rate
-    ppo_clip_eps: float = 0.1,
-    ppo_gae_lambda: float = 0.95,
-    ppo_entropy_coeff: float = 0.001,
-    ppo_critic_coeff: float = 0.5,
-    ppo_max_grad_norm: float = 0.5,
-    ppo_lr_annealing: bool = False,
-    num_minibatches_per_epoch: int = 8,
-    num_epochs_per_cycle: int = 5,
+    ppo_lr: float,
+    ppo_gamma: float,
+    ppo_clip_eps: float,
+    ppo_gae_lambda: float,
+    ppo_entropy_coeff: float,
+    ppo_critic_coeff: float,
+    ppo_max_grad_norm: float,
+    ppo_lr_annealing: bool,
+    num_minibatches_per_epoch: int,
+    num_epochs_per_cycle: int,
     # training dimensions
-    num_total_env_steps: int = 20_000_000,
-    num_env_steps_per_cycle: int = 128,
-    num_parallel_envs: int = 256,
+    num_total_env_steps: int,
+    num_env_steps_per_cycle: int,
+    num_parallel_envs: int,
     # training animation dimensions
-    train_gifs: bool = True,
-    train_gif_grid_width: int = 16,
-    train_gif_level_of_detail: int = 1,
+    train_gifs: bool,
+    train_gif_grid_width: int,
     # evals config
-    num_cycles_per_eval: int = 64,
-    num_eval_levels: int = 256,
-    num_env_steps_per_eval: int = 512,
+    num_cycles_per_eval: int,
+    num_eval_levels: int,
+    num_env_steps_per_eval: int,
     # big evals config
-    num_cycles_per_big_eval: int = 1024,    # roughly 9M env steps
-    eval_gif_grid_width: int = 16,
-    eval_gif_level_of_detail: int = 1,      # 1, 3, 4 or 8
-    level_splayer: str = 'mouse',           # or 'cheese' or 'cheese-and-mouse'
+    num_cycles_per_big_eval: int,
+    eval_gif_grid_width: int,
     # logging
-    num_cycles_per_log: int = 64,
-    save_files_to: str = "logs/",
-    console_log: bool = True,               # whether to log metrics to stdout
-    wandb_log: bool = True,                # whether to log metrics to wandb
-    wandb_project: str = "plr_dish",
-    wandb_entity: str = None,
-    wandb_group: str = None,
-    wandb_name: str = None,
+    num_cycles_per_log: int,
+    save_files_to: str,
+    console_log: bool,
+    wandb_log: bool,
     # checkpointing
-    checkpointing: bool = True,             # keep checkpoints? (default: yes)
-    keep_all_checkpoints: bool = False,     # if so: keep all of them? (no)
-    max_num_checkpoints: int = 1,           # if not: keep only latest n (=1)
-    num_cycles_per_checkpoint: int = 512,
-    # other
-    seed: int = 42,
+    checkpointing: bool,
+    keep_all_checkpoints: bool,
+    max_num_checkpoints: int,
+    num_cycles_per_checkpoint: int,
 ):
-    util.print_config(locals())
-
     rng = jax.random.PRNGKey(seed=seed)
     rng_setup, rng_train = jax.random.split(rng)
 
 
-    print("setting up environment...")
-    env = cheese_on_a_dish.Env(
-        obs_level_of_detail=env_level_of_detail,
-        penalize_time=False,
-        terminate_after_cheese_and_dish= env_terminate_after_dish,
-    )
-
-
-    print(f"generating training level distribution...")
-    maze_generator = maze_generation.get_generator_class_from_name(
-        name=env_layout,
-    )()
-    orig_level_generator = cheese_on_a_dish.LevelGenerator(
-        height=env_size,
-        width=env_size,
-        maze_generator=maze_generator,
-        max_cheese_radius=max_cheese_radius,  
-    )
-    
-    shift_level_generator = cheese_on_a_dish.LevelGenerator(
-        height=env_size,
-        width=env_size,
-        maze_generator=maze_generator,
-        max_cheese_radius=max_cheese_radius_shift,  
-    )
-
+    # mixing level distributions
     if prob_shift > 0.0:
+        print("mixing level distributions...")
         train_level_generator = base.MixtureLevelGenerator(
             level_generator1=orig_level_generator,
             level_generator2=shift_level_generator,
             prob_level1=1.0-prob_shift,
         )
     else:
+        print("using un-mixed level distribution for training.")
         train_level_generator = orig_level_generator
     
     
-    print("configuring ued level distributions...")
+    print("configuring curriculum...")
     rng_train_levels, rng_setup = jax.random.split(rng_setup)
     if ued == "dr":
         gen = autocurricula.InfiniteDomainRandomisation(
@@ -1313,8 +1145,7 @@
     elif ued == "plr":
         gen = autocurricula.PrioritisedLevelReplay(
             level_generator=train_level_generator,
-            level_metrics=None,
-            level_metrics = cheese_on_a_dish.LevelMetrics(
+            level_metrics=cheese_in_the_corner.LevelMetrics(
                 env=env,
                 discount_rate=ppo_gamma,
             ),
@@ -1331,7 +1162,7 @@
     elif ued == "plr-parallel":
         gen = autocurricula.ParallelRobustPrioritisedLevelReplay(
             level_generator=train_level_generator,
-            level_metrics = cheese_on_a_dish.LevelMetrics(
+            level_metrics=cheese_in_the_corner.LevelMetrics(
                 env=env,
                 discount_rate=ppo_gamma,
             ),
@@ -1346,7 +1177,7 @@
         )
     else:
         raise ValueError(f"unknown UED algorithm: {ued!r}")
-
+    
 
     print(f"setting up agent with architecture {net!r}...")
     # select architecture
@@ -1361,62 +1192,141 @@
     )
 
 
-    print(f"generating some eval levels with baselines...")
-    # on distribution
+    print("generating on-distribution eval levels...")
     rng_eval_on_levels, rng_setup = jax.random.split(rng_setup)
-    eval_on_levels = train_level_generator.vsample(
+    eval_on_levels = orig_level_generator.vsample(
         rng_eval_on_levels,
         num_levels=num_eval_levels,
     )
-    eval_on_level_set = evals.FixedLevelsEval(
-        num_levels=num_eval_levels,
-        levels=eval_on_levels,
-        num_steps=num_env_steps_per_eval,
-        discount_rate=ppo_gamma,
-        env=env,
-    )
-
-
-    # off distribution
-    shift_level_generator = cheese_on_a_dish.LevelGenerator(
-        height=env_size,
-        width=env_size,
-        maze_generator=maze_generator,
-        max_cheese_radius=max_cheese_radius_shift,
-    )
+    if level_solver is not None:
+        print("  also solving them...")
+        eval_on_benchmark_returns = level_solver.vmap_level_value(
+            level_solver.vmap_solve(eval_on_levels),
+            eval_on_levels,
+        )
+        eval_on_level_set = evals.FixedLevelsEvalWithBenchmarkReturns(
+            num_levels=num_eval_levels,
+            levels=eval_on_levels,
+            benchmarks=eval_on_benchmark_returns,
+            num_steps=num_env_steps_per_eval,
+            discount_rate=ppo_gamma,
+            env=env,
+        )
+    else:
+        eval_on_level_set = evals.FixedLevelsEval(
+            num_levels=num_eval_levels,
+            levels=eval_on_levels,
+            num_steps=num_env_steps_per_eval,
+            discount_rate=ppo_gamma,
+            env=env,
+        )
+
+    
+    print("generating off-distribution eval levels...")
     rng_eval_off_levels, rng_setup = jax.random.split(rng_setup)
     eval_off_levels = shift_level_generator.vsample(
         rng_eval_off_levels,
         num_levels=num_eval_levels,
     )
-    eval_off_level_set = evals.FixedLevelsEval(
-        num_levels=num_eval_levels,
-        num_steps=num_env_steps_per_eval,
-        discount_rate=ppo_gamma,
-        levels=eval_off_levels,
-        env=env,
-    )
-
-
-    # gif animations from those levels
-    eval_on_animation = evals.AnimatedRolloutsEval(
+    if level_solver is not None:
+        print("  also solving them...")
+        eval_off_benchmark_returns = level_solver.vmap_level_value(
+            level_solver.vmap_solve(eval_off_levels),
+            eval_off_levels,
+        )
+        eval_off_level_set = evals.FixedLevelsEvalWithBenchmarkReturns(
+            num_levels=num_eval_levels,
+            num_steps=num_env_steps_per_eval,
+            discount_rate=ppo_gamma,
+            levels=eval_off_levels,
+            benchmarks=eval_off_benchmark_returns,
+            env=env,
+        )
+    else:
+        eval_off_level_set = evals.FixedLevelsEval(
+            num_levels=num_eval_levels,
+            num_steps=num_env_steps_per_eval,
+            discount_rate=ppo_gamma,
+            levels=eval_off_levels,
+            env=env,
+        )
+
+    
+    if fixed_eval_levels:
+        print("configuring evals for fixed eval levels...")
+        fixed_evals = {
+            ('fixed/' + level_name, num_cycles_per_eval):
+                evals.SingleLevelEval(
+                    num_steps=num_env_steps_per_eval,
+                    discount_rate=ppo_gamma,
+                    level=level,
+                    env=env,
+                )
+            for level_name, level in fixed_eval_levels.items()
+        }
+    else:
+        fixed_evals = {}
+
+    
+    print("configuring rollout recorders for those levels...")
+    eval_on_rollouts = evals.AnimatedRolloutsEval(
         num_levels=num_eval_levels,
         levels=eval_on_levels,
         num_steps=env.max_steps_in_episode,
         gif_grid_width=eval_gif_grid_width,
-        gif_level_of_detail=eval_gif_level_of_detail,
         env=env,
     )
-    eval_off_animation = evals.AnimatedRolloutsEval(
+    eval_off_rollouts = evals.AnimatedRolloutsEval(
         num_levels=num_eval_levels,
         levels=eval_off_levels,
         num_steps=env.max_steps_in_episode,
         gif_grid_width=eval_gif_grid_width,
-        gif_level_of_detail=eval_gif_level_of_detail,
         env=env,
     )
-
-
+    
+
+    print("generating splayed eval level sets for heatmaps...")
+    def make_heatmap_evals(level, name):
+        if splayer is not None:
+            splayset = splayer(level)
+            return {
+                (name+"_static_heatmap", num_cycles_per_big_eval):
+                    evals.ActorCriticHeatmapVisualisationEval(
+                        *splayset,
+                        env=env,
+                    ),
+                (name+"_rollout_heatmap", num_cycles_per_big_eval):
+                    evals.RolloutHeatmapVisualisationEval(
+                        *splayset,
+                        env=env,
+                        discount_rate=ppo_gamma,
+                        num_steps=num_env_steps_per_eval,
+                    ),
+            }
+        else:
+            return {}
+    heatmap_evals = {
+        **make_heatmap_evals(
+            name="eval_on_0",
+            level=jax.tree.map(lambda x: x[0], eval_on_levels),
+        ),
+        **make_heatmap_evals(
+            name="eval_on_1",
+            level=jax.tree.map(lambda x: x[1], eval_on_levels),
+        ),
+        **make_heatmap_evals(
+            name="eval_off_0",
+            level=jax.tree.map(lambda x: x[0], eval_off_levels),
+        ),
+        **make_heatmap_evals(
+            name="eval_off_1",
+            level=jax.tree.map(lambda x: x[1], eval_off_levels),
+        ),
+    }
+    
+    
+    # launch the ppo training run
+    # TODO: maybe this function should manage the wandb run?
     ppo.run(
         rng=rng_train,
         # environment
@@ -1430,12 +1340,16 @@
         net_init_state=net_init_state,
         # evals
         evals_dict={
+            # small evals
             ('on_dist_levels', num_cycles_per_eval): eval_on_level_set,
             ('off_dist_levels', num_cycles_per_eval): eval_off_level_set,
-            ('on_dist_animations', num_cycles_per_big_eval): eval_on_animation,
-            ('off_dist_animations', num_cycles_per_big_eval): eval_off_animation,
+            # big evals
+            ('on_dist_rollouts', num_cycles_per_big_eval): eval_on_rollouts,
+            ('off_dist_rollouts', num_cycles_per_big_eval): eval_off_rollouts,
+            **heatmap_evals,
+            **fixed_evals,
         },
-        # ppo algorithm parameters
+        # algorithm
         ppo_lr=ppo_lr,
         ppo_gamma=ppo_gamma,
         ppo_clip_eps=ppo_clip_eps,
@@ -1453,7 +1367,6 @@
         # training animation dimensions
         train_gifs=train_gifs,
         train_gif_grid_width=train_gif_grid_width,
-        train_gif_level_of_detail=train_gif_level_of_detail,
         # logging
         num_cycles_per_log=num_cycles_per_log,
         save_files_to=save_files_to,
@@ -1465,299 +1378,6 @@
         max_num_checkpoints=max_num_checkpoints,
         num_cycles_per_checkpoint=num_cycles_per_checkpoint,
     )
-    # (the decorator finishes the wandb run for us, so no need to do that)
     print("training run complete.")
 
-
-@util.wandb_run
-def pile(
-    # environment config
-    env_size: int = 13,
-    env_layout: str = 'blocks',
-    env_terminate_after_dish: bool = True,
-    split_elements_train:int = 0,
-    split_elements_shift:int = 4,
-    max_cheese_radius: int = 0,
-    max_cheese_radius_shift: int = 6,
-    max_dish_radius: int = 0, # this is not relevant and can be ignored for now ( they may come useful in next implementations)
-    max_dish_radius_shift: int= 0, # this is not relevant and can be ignored for now ( they may come useful in next implementations)
-    env_level_of_detail: int = 0,           # 0 = bool; 1, 3, 4, or 8 = rgb
-    #cheese_location: Tuple[int,int] = (1,1) , # default: [1,1], otherwise define a fixed location where you would like your cheese to be placed
-    # policy config
-    net: str = "impala:lstm",               # e.g. 'impala:ff', 'impala:lstm'
-    # ued config
-    ued: str = "dr",                        # 'dr', 'dr-finite', 'plr'
-    prob_shift: float = 0.0,
-    # for domain randomisation
-    num_train_levels: int = 2048,
-    # for plr
-    plr_buffer_size: int = 2048,
-    plr_temperature: float = 0.1,
-    plr_staleness_coeff: float = 0.1,
-    plr_prob_replay: float = 0.5,
-    plr_regret_estimator: str = "PVL",      # "PVL" or "absGAE" (todo "maxMC")
-    # PPO hyperparameters
-    ppo_lr: float = 0.00005,                 # learning rate
-    ppo_gamma: float = 0.999,               # discount rate
-    ppo_clip_eps: float = 0.1,
-    ppo_gae_lambda: float = 0.95,
-    ppo_entropy_coeff: float = 0.001,
-    ppo_critic_coeff: float = 0.5,
-    ppo_max_grad_norm: float = 0.5,
-    ppo_lr_annealing: bool = False,
-    num_minibatches_per_epoch: int = 8,
-    num_epochs_per_cycle: int = 5,
-    # training dimensions
-    num_total_env_steps: int = 300_000_000,
-    num_env_steps_per_cycle: int = 128,
-    num_parallel_envs: int = 256,
-    fixed_train_levels: bool = False,
-    # training animation dimensions
-    train_gifs: bool = False,
-    train_gif_grid_width: int = 8,
-    train_gif_level_of_detail: int = 1,
-    # evals config
-    num_cycles_per_eval: int = 64,
-    num_eval_levels: int = 256,
-    num_env_steps_per_eval: int = 512,
-    # big evals config
-    num_cycles_per_big_eval: int = 1024,    # roughly 9M env steps
-    eval_gif_grid_width: int = 16,
-    eval_gif_level_of_detail: int = 1,      # 1, 3, 4 or 8
-    level_splayer: str = 'mouse',           # or 'cheese' or 'cheese-and-mouse'
-    # logging
-    num_cycles_per_log: int = 64,
-    save_files_to: str = "logs/",
-    console_log: bool = True,               # whether to log metrics to stdout
-    wandb_log: bool = True,                # whether to log metrics to wandb
-    wandb_entity: str = None,
-    wandb_project: str = "proxy_test_multiple_dish_final",
-    wandb_group: str = None,
-    wandb_name: str = None,
-    # checkpointing
-    checkpointing: bool = True,             # keep checkpoints? (default: yes)
-    keep_all_checkpoints: bool = False,     # if so: keep all of them? (no)
-    max_num_checkpoints: int = 1,           # if not: keep only latest n (=1)
-    num_cycles_per_checkpoint: int = 512,
-    # other
-    seed: int = 42,
-):
-    util.print_config(locals())
-
-    rng = jax.random.PRNGKey(seed=seed)
-    rng_setup, rng_train = jax.random.split(rng)
-
-
-    print("setting up environment...")
-    env = cheese_on_a_pile.Env(
-        obs_level_of_detail=env_level_of_detail,
-        penalize_time=False,
-        terminate_after_cheese_and_dish= env_terminate_after_dish,
-        split_object_firstgroup = split_elements_train, # check this, if it should be split_elements_train or split_elements_shift or 0
-    )
-
-
-    print(f"generating training level distribution...")
-    maze_generator = maze_generation.get_generator_class_from_name(
-        name=env_layout,
-    )()
-    orig_level_generator = cheese_on_a_pile.LevelGenerator(
-        height=env_size,
-        width=env_size,
-        maze_generator=maze_generator,
-        max_cheese_radius=max_cheese_radius,
-        max_dish_radius = max_dish_radius,
-        split_elements =  split_elements_train,
-    )
-    
-    shift_level_generator = cheese_on_a_pile.LevelGenerator(
-        height=env_size,
-        width=env_size,
-        maze_generator=maze_generator,
-        max_cheese_radius=max_cheese_radius_shift,
-        max_dish_radius = max_dish_radius_shift,
-        split_elements = split_elements_shift,
-    )
-
-    if prob_shift > 0.0:
-        train_level_generator = base.MixtureLevelGenerator(
-            level_generator1=orig_level_generator,
-            level_generator2=shift_level_generator,
-            prob_level1=1.0-prob_shift,
-        )
-    else:
-        train_level_generator = orig_level_generator
-    
-       
-    print("configuring ued level distributions...")
-    rng_train_levels, rng_setup = jax.random.split(rng_setup)
-    if ued == "dr":
-        gen = autocurricula.InfiniteDomainRandomisation(
-            level_generator=train_level_generator,
-        )
-        gen_state = gen.init()
-    elif ued == "dr-finite":
-        train_levels = train_level_generator.vsample(
-            rng_train_levels,
-            num_levels=num_train_levels,
-        )
-        gen = autocurricula.FiniteDomainRandomisation()
-        gen_state = gen.init(
-            levels=train_levels,
-        )
-    elif ued == "plr":
-        gen = autocurricula.PrioritisedLevelReplay(
-            level_generator=train_level_generator,
-            level_metrics=None,
-            level_metrics = cheese_on_a_pile.LevelMetrics(
-                env=env,
-                discount_rate=ppo_gamma,
-            ),
-            buffer_size=plr_buffer_size,
-            temperature=plr_temperature,
-            staleness_coeff=plr_staleness_coeff,
-            prob_replay=plr_prob_replay,
-            regret_estimator=plr_regret_estimator,
-        )
-        gen_state = gen.init(
-            rng=rng_train_levels,
-            batch_size_hint=num_parallel_envs,
-        )
-    elif ued == "plr-parallel":
-        gen = autocurricula.ParallelRobustPrioritisedLevelReplay(
-            level_generator=train_level_generator,
-            level_metrics = cheese_on_a_pile.LevelMetrics(
-                env=env,
-                discount_rate=ppo_gamma,
-            ),
-            buffer_size=plr_buffer_size,
-            temperature=plr_temperature,
-            staleness_coeff=plr_staleness_coeff,
-            regret_estimator=plr_regret_estimator,
-        )
-        gen_state = gen.init(
-            rng=rng_train_levels,
-            batch_size_hint=num_parallel_envs,
-        )
-    else:
-        raise ValueError(f"unknown UED algorithm: {ued!r}")
-    
-    print(f"setting up agent with architecture {net!r}...")
-    # select architecture
-    net = networks.get_architecture(net, num_actions=env.num_actions)
-    # initialise the network
-    rng_model_init, rng = jax.random.split(rng)
-    rng_example_level, rng = jax.random.split(rng)
-    example_level=train_level_generator.sample(rng_example_level)
-    net_init_params, net_init_state = net.init_params_and_state(
-        rng=rng_model_init,
-        obs_type=env.obs_type(level=example_level),
-    )
-
-
-    print(f"generating some eval levels with baselines...")
-    # on distribution
-    rng_eval_on_levels, rng_setup = jax.random.split(rng_setup)
-    eval_on_levels = train_level_generator.vsample(
-        rng_eval_on_levels,
-        num_levels=num_eval_levels,
-    )
-    eval_on_level_set = evals.FixedLevelsEval(
-        num_levels=num_eval_levels,
-        levels=eval_on_levels,
-        num_steps=num_env_steps_per_eval,
-        discount_rate=ppo_gamma,
-        env=env,
-    )
-
-    shift_level_generator = cheese_on_a_pile.LevelGenerator(
-        height=env_size,
-        width=env_size,
-        maze_generator=maze_generator,
-        max_cheese_radius=max_cheese_radius_shift,
-        max_dish_radius = max_dish_radius_shift,
-        split_elements = split_elements_shift
-    )
-
-    rng_eval_off_levels, rng_setup = jax.random.split(rng_setup)
-    eval_off_levels = shift_level_generator.vsample(
-        rng_eval_off_levels,
-        num_levels=num_eval_levels,
-    )
-    eval_off_level_set = evals.FixedLevelsEval(
-        num_levels=num_eval_levels,
-        num_steps=num_env_steps_per_eval,
-        discount_rate=ppo_gamma,
-        levels=eval_off_levels,
-        env=env,
-    )
-    
-    # gif animations from those levels
-
-    eval_on_animation = evals.AnimatedRolloutsEval(
-        num_levels=num_eval_levels,
-        levels=eval_on_levels,
-        num_steps=env.max_steps_in_episode,
-        gif_grid_width=eval_gif_grid_width,
-        gif_level_of_detail=eval_gif_level_of_detail,
-        env=env,
-    )
-    eval_off_animation = evals.AnimatedRolloutsEval(
-        num_levels=num_eval_levels,
-        levels=eval_off_levels,
-        num_steps=env.max_steps_in_episode,
-        gif_grid_width=eval_gif_grid_width,
-        gif_level_of_detail=eval_gif_level_of_detail,
-        env=env,
-    )
-
-    ppo.run(
-        rng=rng_train,
-        # environment
-        env=env,
-        # level distributions
-        gen=gen,
-        gen_state=gen_state,
-        # actor critic network
-        net=net,
-        net_init_params=net_init_params,
-        net_init_state=net_init_state,
-        # evals
-        evals_dict={
-            ('on_dist_levels', num_cycles_per_eval): eval_on_level_set,
-            ('off_dist_levels', num_cycles_per_eval): eval_off_level_set,
-            ('on_dist_animations', num_cycles_per_big_eval): eval_on_animation,
-            ('off_dist_animations', num_cycles_per_big_eval): eval_off_animation,
-        },
-        # ppo algorithm parameters
-        ppo_lr=ppo_lr,
-        ppo_gamma=ppo_gamma,
-        ppo_clip_eps=ppo_clip_eps,
-        ppo_gae_lambda=ppo_gae_lambda,
-        ppo_entropy_coeff=ppo_entropy_coeff,
-        ppo_critic_coeff=ppo_critic_coeff,
-        ppo_max_grad_norm=ppo_max_grad_norm,
-        ppo_lr_annealing=ppo_lr_annealing,
-        num_minibatches_per_epoch=num_minibatches_per_epoch,
-        num_epochs_per_cycle=num_epochs_per_cycle,
-        # training dimensions
-        num_total_env_steps=num_total_env_steps,
-        num_env_steps_per_cycle=num_env_steps_per_cycle,
-        num_parallel_envs=num_parallel_envs,
-        # training animation dimensions
-        train_gifs=train_gifs,
-        train_gif_grid_width=train_gif_grid_width,
-        train_gif_level_of_detail=train_gif_level_of_detail,
-        # logging
-        num_cycles_per_log=num_cycles_per_log,
-        save_files_to=save_files_to,
-        console_log=console_log,
-        wandb_log=wandb_log,
-        # checkpointing
-        checkpointing=checkpointing,
-        keep_all_checkpoints=keep_all_checkpoints,
-        max_num_checkpoints=max_num_checkpoints,
-        num_cycles_per_checkpoint=num_cycles_per_checkpoint,
-    )
-    # (the decorator finishes the wandb run for us, so no need to do that)
-    print("training run complete.")+    